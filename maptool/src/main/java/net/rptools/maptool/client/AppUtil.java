/*
 * This software copyright by various authors including the RPTools.net
 * development team, and licensed under the LGPL Version 3 or, at your option,
 * any later version.
 *
 * Portions of this software were originally covered under the Apache Software
 * License, Version 1.1 or Version 2.0.
 *
 * See the file LICENSE elsewhere in this distribution for license details.
 */

package net.rptools.maptool.client;

import java.io.File;
import java.io.IOException;
import java.nio.file.Files;
import java.nio.file.Path;
import java.nio.file.Paths;
import java.util.UUID;

import net.rptools.maptool.client.ui.zone.PlayerView;
import net.rptools.maptool.language.I18N;
import net.rptools.maptool.model.Player;
import net.rptools.maptool.model.Token;
import net.rptools.maptool.model.Zone;

import org.apache.commons.io.FileUtils;
import org.apache.commons.lang.StringUtils;
import org.apache.log4j.Logger;

/**
 * This class provides utility functions for maptool client.
 */
public class AppUtil {
	private static final Logger log = Logger.getLogger(AppUtil.class);

	public static final String DEFAULT_DATADIR_NAME = ".maptool";
	public static final String DATADIR_PROPERTY_NAME = "MAPTOOL_DATADIR";

	private static File dataDirPath;

	private static final String CLIENT_ID_FILE = "client-id";

	/**
	 * Returns a File object for USER_HOME if USER_HOME is non-null, otherwise null.
	 * 
	 * @return the users home directory as a File object
	 */
	private static File getUserHome() {
		return new File(System.getProperty("user.home"));
	}

	/**
	 * Returns a {@link File} path that points to the AppHome base directory along with the subpath denoted in the
	 * "subdir" argument.
	 * <p>
	 * For example <code>getAppHome("cache")</code> will return the path <code>{APPHOME}/cache</code>.
	 * <p>
	 * As a side-effect the function creates the directory pointed to by File.
	 * 
	 * @param subdir
	 *            of the maptool home directory
	 * @return the maptool data directory name subdir
	 * @see getAppHome()
	 */
	public static File getAppHome(String subdir) {
		File path = getDataDir();
		if (!StringUtils.isEmpty(subdir)) {
			path = new File(path.getAbsolutePath(), subdir);
		}
		// Now check for characters known to cause problems.  See getDataDir() for details.
		if (path.getAbsolutePath().matches("!"))
			throw new RuntimeException(I18N.getText("msg.error.unusableDir", path.getAbsolutePath()));

		if (!path.exists()) {
			path.mkdirs();
			// Now check our work
			if (!path.exists()) {
				RuntimeException re = new RuntimeException(I18N.getText("msg.error.unableToCreateDataDir", path.getAbsolutePath()));
				if (log.isInfoEnabled())
					log.info("msg.error.unableToCreateDataDir", re);
				throw re;
			}
		}
		return path;
	}

	/**
	 * Set the state back to uninitialized
	 */
	// Package protected for testing
	static void reset() {
		dataDirPath = null;
	}

	/**
	 * Determine the actual directory to store data files, derived from the environment
	 */
	// Package protected for testing
	static File getDataDir() {
		if (dataDirPath == null) {
			String path = System.getProperty(DATADIR_PROPERTY_NAME);
			if (StringUtils.isEmpty(path)) {
				path = DEFAULT_DATADIR_NAME;
			}
			if (path.indexOf("/") < 0 && path.indexOf("\\") < 0) {
				path = getUserHome() + "/" + path;
			}
			// Now we need to check for characters that are known to cause problems in
			// path names.  We want to allow the local platform to make this decision, but
			// the built-in "jar://" URL uses the "!" as a separator between the archive name
			// and the archive member. :(  Right now we're only checking for that one character
			// but the list may need to be expanded in the future.
			if (path.matches("!"))
				throw new RuntimeException(I18N.getText("msg.error.unusableDataDir", path));

			dataDirPath = new File(path);
		}
		return dataDirPath;
	}

	/**
	 * Returns a File path representing the base directory to store local data. By default this is a ".maptool"
	 * directory in the user's home directory.
	 * <p>
	 * If you want to change the dir for data storage you can set the system property MAPTOOL_DATADIR. If the value of
	 * the MAPTOOL_DATADIR has any file separator characters in it, it will assume you are using an absolute path. If
	 * the path does not include a file separator it will use it as a subdirectory in the user's home directory
	 * <p>
	 * As a side-effect the function creates the directory pointed to by File.
	 * 
	 * @return the maptool data directory
	 */
	public static File getAppHome() {
		return getAppHome("");
	}

	/**
	 * Returns a File object for the maptool tmp directory, or null if the users home directory could not be determined.
	 * 
	 * @return the maptool tmp directory
	 */
	public static File getTmpDir() {
		return getAppHome("tmp");
	}

	/**
	 * Returns true if the player owns the token, otherwise false. If the player is GM this function always returns
	 * true. If strict token management is disabled then this function always returns true.
	 * 
	 * @param token
	 * @return true if the player owns the token
	 */
	public static boolean playerOwns(Token token) {
		Player player = MapTool.getPlayer();
		if (player.isGM()) {
			return true;
		}
		if (!MapTool.getServerPolicy().useStrictTokenManagement()) {
			return true;
		}
		return token.isOwner(player.getName());
	}

	/**
	 * Returns true if the token is visible in the zone. If the view is the GM view then this function always returns
	 * true.
	 * 
	 * @param token
	 * @return true if the GM "owns" the token
	 */
	public static boolean gmOwns(Token token) {
		Player player = MapTool.getPlayer();

		if (!MapTool.getServerPolicy().useStrictTokenManagement()) {
			return true;
		}
		return (token.isOwner(player.getName()) && !token.isOwnedByAll()) || !token.hasOwners();
	}

	/**
	 * Returns true if the token is visible in the zone. If the view is the GM
	 * view then this function always returns true.
	 * 
	 * @param zone
	 *            to check for visibility
	 * @param token
	 *            to check for visibility in zone
	 * @param view
	 *            to use when checking visibility
	 * @return true if token is visible in zone given the view
	 */
	public static boolean tokenIsVisible(Zone zone, Token token, PlayerView view) {
		if (view.isGMView()) {
			return true;
		}
		return zone.isTokenVisible(token);
	}

<<<<<<< HEAD
	/**
	 * Returns the disk spaced used in a given directory in a human readable format automatically
	 * adjusting to kb/mb/gb etc.
	 * 
	 * @author Jamz
	 * @since 1.4.0.1
	 * 
	 * @return String of disk usage info
	 */
	public static String getDiskSpaceUsed(File directory) {
		return FileUtils.byteCountToDisplaySize(FileUtils.sizeOfDirectory(directory)) + " ";
	}

	/**
	 * Returns the free disk spaced for a given directory in a human readable format automatically
	 * adjusting to kb/mb/gb etc.
	 * 
	 * @author Jamz
	 * @since 1.4.0.1
	 * 
	 * @param directory
	 * @return String of free disk space
	 */
	public static String getFreeDiskSpace(File directory) {
		return FileUtils.byteCountToDisplaySize(directory.getFreeSpace()) + " ";
=======
	public static String readClientId() {
		Path clientFile = Paths.get(getAppHome().getAbsolutePath(), CLIENT_ID_FILE);
		String clientId = "unknown";
		if (!clientFile.toFile().exists()) {
			clientId = UUID.randomUUID().toString();
			try {
				Files.write(clientFile, clientId.getBytes());
			} catch (IOException e) {
				log.info("msg.error.unableToCreateClientIdFile", e);
			}
		} else {
			try {
				clientId = new String(Files.readAllBytes(clientFile));
			} catch (IOException e) {
				log.info("msg.error.unableToReadClientIdFile", e);
			}
		}
		return clientId;

>>>>>>> 7e504223
	}
}<|MERGE_RESOLUTION|>--- conflicted
+++ resolved
@@ -197,7 +197,6 @@
 		return zone.isTokenVisible(token);
 	}
 
-<<<<<<< HEAD
 	/**
 	 * Returns the disk spaced used in a given directory in a human readable format automatically
 	 * adjusting to kb/mb/gb etc.
@@ -223,7 +222,8 @@
 	 */
 	public static String getFreeDiskSpace(File directory) {
 		return FileUtils.byteCountToDisplaySize(directory.getFreeSpace()) + " ";
-=======
+    }
+
 	public static String readClientId() {
 		Path clientFile = Paths.get(getAppHome().getAbsolutePath(), CLIENT_ID_FILE);
 		String clientId = "unknown";
@@ -242,7 +242,5 @@
 			}
 		}
 		return clientId;
-
->>>>>>> 7e504223
 	}
 }