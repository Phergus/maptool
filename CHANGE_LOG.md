MapTool 1.5.0
=====
A major update pulling in almost a years worth of enhancements and bug fixes from the Nerps fork back to the main MapTool repository. This will bring us back to a single build for users once again while we continue working on MapTool 2.0.

___

Bug Fixes
-----
* [#113][i113] - *Macro function getMoveCount() does not return terrain modifier costs*. See issue for full details but basically a new parameter is added so getMoveCount(0, 1) will return movement costs taking into account any Terrain Modifiers.
* [#108][i108] - *Fix setTokenOpacity to update token for players.*. Token is now updated with opacity effect on the server after setTokenOpacity macro calls.
* [#92][i92] - *MapTool should default to UTF-8 encoding*. Windows likes to default to it's one file encoding which can cause issues in macros and certain encoded characters. MapTool will now always launch using UTF-8 file encoding! I've also added a 'Encoding Information' section in Gather Debug Info under the help menu to verify what encoding you are using.
* [#80][i80] - *Comparison method violates its general contract in FogUtil.calculateVisibility(FogUtil.java:81)*. This should be fixed now.
* [#81][i81] - *Cell Highlight distance text not sizing for grid sizes*. This is now fixed
* [#76][i76] - Will no longer see errors when attempting to open initiative window on Linux or MacOS.
* [#68][i68] - MapTool's i18n language override enabled via Edit -> Preferences -> Startup tab. This will override your default language set by your OS.
* [#41][i41] - Allow player owned tokens without "sight" to move within currently exposed FoW, e.g. areas other PC token can currently see. Hopefully this is finally squashed properly...
* [#44][i44] - If running the JAR version with your own JRE installed, Edit -> Preferences will no longer throw and error and blow up! Instead the Startup tab will be grayed out (as those values will not be used and you must make your own startup script to set memory settings when using the JAR format)
* [#27][i27] - Code cleanup, .pdf & .por files will no longer throw errors to the log file.
* [#65][i65] - Gradle will once again build and deploy vs throw an error getting the branch name.
* [#179][i179] - Pulled in @Jaggeroth change from main RPTool's Repo; ZOrder sort violation problem by restoring the original comparator and only using the new figure comparator when sorting figure only.
* [#54][i54]  - Missing Preferences menu option on OS X
* [#59][i59]  - App does not check for new versions in 1.4.4.1
* [#5][i5]  - Adding new state causes java.lang.ArrayIndexOutOfBoundsException no more!
* [#6][i6]  - Fixed various Typos
* [#15][i15] - Lighting wasn't immediately forced to connected clients and should be fixed now.
* [#18][i18] - Exporting Campaigns back to 1.4.0.1 was failing due to new objects added. You can now export any campaign back to 1.4.0.1 but as always, this is permanent in that it will strip out new objects as in TokenVBl, new lighting options, etc but macros will not be touched and may fail if they contain new macro functions not available in 1.4.0.1.
* [#19][i19] - Default save location for tokens are now remembered!
* [#20][i20] - Added missing documentation for lights/vision, e.g. 'scale'
* [#21][i21] - Lights are not updating properly based on ownership looked like it was tied to other 'light' bugs and should now be fixed.
* [#23][i23] - Fixed sendToBack & bringToFront macros broke states and bar changes in the macro. This was an OLD one going back to 1.3b63! You can now safely use these functions in your macro now!
* [#30][i30] - Players see NPC movement when there are no lights no more! This was another old bug going back to 1.3b-something and only showed itself if you had NO lights (including personal lights, aka darkvision).
* [#232][i232] - Mouse pointer incorrectly changing to Hand pointer was an oversight which has been corrected, hands down the best bug fix!
* [#210][i210] - *Non-snap-to-grid Tokens have bad last path info* Tokens now walk the straight and narrow again, no more drunken paths shown.

Enhancements
-----
* [#125][i125] - When entering invalid JVM values in Startup Preferences, a dialog will not display explaining why it was not saved. Another dialog will show if any JVM values were changed warning the user that invalid options could prevent MapTool from starting and to confirm changes.
* [#77][i77] - Tweaked the A* algorithm for a more natural and straighter move though open spaces for both square and hex grids. Also tweaked the A* algorithm to find the shortest path more consistently.
* [#49][i49] - Pathfinding! When activated (via new 'AI' toggle button), tokens will find the shortest path to it's destination as you drag them on the token or hidden layers, taking VBL into account. Yes, this means your tokens will no longer walk thru VBL! If no path can be found (or found within several seconds) no path will be shown, however you can still move your token to that location. This can happen because the area is blocked off or you are working with a very complicated or large map. With MapTool allowing unbounded/nearly infinite map space, I had to include a timeout to prevent an infinite search.
A new token config value is also now available called Terrain Modifier. This multiplies the cost of moving into that tokens cell and taken into account with Pathfinding is used. Some examples are:
Setting the multiplier to 2 will cost 10 feet of movement vs 5 feet acting like difficult terrain.
Setting the multiplier to a sufficiently high number, like 99999, will effectively block the movement and make the token go around the obstacle. Useful for things like an arrow slit, window, lava, etc.
Any token can have this modifier, NPC tokens to make PC tokens go around them vs through them, or stamp tokens on the object layer like oil or water. You could also place tokens on the hidden layer over rocky terrain to denote difficult terrain.
Please note, at this time no macros are available to access these new feature, nor server options to force players to use this mode of moving tokens. Due to the complexity of this feature, I felt it better to get this out to you, the user, to play with and use (or not use) and provide feedback. Therefore the Terrain Modifier *could* change in the future or expand in functionality. There could be performance related hits as well, although I did my best to mitigate this, as well as you can turn this feature off and revert to basic movement.
Also note, currently fractional modifiers are not supported at this time nor straight addition modifiers. I plan to expand this functionality over time.
* [#45][i45] - Lighting has been improved to greatly reduce lag when multiple light sources are on a map. It also helps alleviate the slowness you encounter as you reveal more and more FoW.
* [#63][i63] - Spacebar functionality has been restored to it's original behavior, including ctrl+spacebar & shift+spacebar.
A new shift+ctrl+spacebar command along with a new pointer image is now available. When this keystroke combo is pressed, and you are a GM, the pointer will center & zoom all connected clients to that point. When it is released, all clients will return to their previous view point & zoom.
* [#67][i67] - A new vision/light type of GRID has also been added, which is a circle of the specified size but only lights up the affected grid cells within range, much like using the template tool. This is useful in systems like Pathfinder if you want to see exactly which grid cells (squares) are affected by a Light/Aura or can be seen. Aura for Channel Energy for instance, or seeing which grid cells are in dim light for concealment.
* [#71][i71] - The default data directory (USER_HOME/.maptool-{Vendor}, so for Nerps fork, .maptool-Nerps) can now be overridden in Edit -> Preferences -> Startup tab.
* [#43][i43] - Spotless and .appveyor.yml updated. This is purely a build process enhancement to make deployment of the releases better.
* [#66][i66] - Update packaged JRE to Java 10 and verify MapTool runs under Java 10. *Note: Java 9 was a short term release hence the update to Java 10.
* [#8][i8]  - New packaging mechanism! OS specific "installs" are now being generated using Oracles native javapackager tool. It packages the JAR, native executable, and JRE in the following packages: .exe (Windows), .dmg & .pkg (MacOS), & .deb (Linux) as well as unified JAR that can be run manually.
* [#26][i26] - MapTool now checks and alerts user when a new version is available as a GitHub release and allow you to download it! You can "skip" a version to stop alerting until the next release comes out or cancel all auto update checks. It will download the release based on your OS (.exe, .pkg, or .deb)
* [#9][i9]  - New macro function added to change token ownership to 'Owned by All', setOwnedByAll(boolean [,tokenID]) returns boolean
* [#22][i22] - Darkvision changed to Darkvision: circle r60 (removed distance=62.5)
* [#25][i25] - Cone lights now accept 'offset=x' as an option just like vision
* [#33][i33] - Java stack traces are sent automatically to Sentry.io for aggregation and notification. No private info is gathered or sent. This lets me know if an unreported bug shows up and how critical may be so I can get it fixed quicker and with minimal info needed from users.
* New RESTful functions getRequest & postRequest to send GET & POST requests to a URI. *Note: You must first turn access on in Preferences for these macro functions to work.
* New function exportData exportData(FilePath file, String data, boolean appendToFile) which saves string data to external file.
* New function getEnvironmentVariable(String name), Returns the value stored in the Environment Variable.
* New menu option added to the "Connections" window. Right clicking a player will offer a "Whisper" command that prepopulates the chat window with a whisper macro.  
* [#237][i237] - Added support to use shift-enter to insert newlines into the command entry box (also known as the chat entry box)
* [#239][i239] - MapToolScriptTokenMaker now handles function names with . notation and dynamically pulls in all functions names. TokenMakerMaker no longer needs to be ran upon changes to MTScript.
* [#240][i240] - Macro Editor now has Auto-Completion for macro functions! A brief description and summary can be displayed (these will be added as time permits)
<<<<<<< HEAD
* [#332][i332] - Allow to set color for personal lights in campaign Sight types

[i332]: https://github.com/RPTools/maptool/issues/332
=======
* [#324][i324] - fix output of getViewPort. This might break existing macro using workaround to interpret the broken result before the fix.
* [#326][i326] - defineFunction with open edit window
[i324]: https://github.com/RPTools/maptool/issues/324
[i326]: https://github.com/RPTools/maptool/issues/326
>>>>>>> 7cf4f93a
[i210]: https://github.com/RPTools/maptool/issues/210
[i113]: https://github.com/JamzTheMan/MapTool/issues/113
[i108]: https://github.com/JamzTheMan/MapTool/issues/108
[i92]: https://github.com/JamzTheMan/MapTool/issues/92
[i80]: https://github.com/JamzTheMan/MapTool/issues/80
[i81]: https://github.com/JamzTheMan/MapTool/issues/81
[i41]: https://github.com/JamzTheMan/MapTool/issues/41
[i77]: https://github.com/JamzTheMan/MapTool/issues/77
[i76]: https://github.com/JamzTheMan/MapTool/issues/76
[i44]: https://github.com/JamzTheMan/MapTool/issues/44
[i49]: https://github.com/JamzTheMan/MapTool/issues/49
[i45]: https://github.com/JamzTheMan/MapTool/issues/45
[i44]: https://github.com/JamzTheMan/MapTool/issues/44
[i43]: https://github.com/JamzTheMan/MapTool/issues/43
[i41]: https://github.com/JamzTheMan/MapTool/issues/41
[i27]: https://github.com/JamzTheMan/MapTool/issues/27
[i63]: https://github.com/JamzTheMan/MapTool/issues/63
[i65]: https://github.com/JamzTheMan/MapTool/issues/65
[i66]: https://github.com/JamzTheMan/MapTool/issues/66
[i67]: https://github.com/JamzTheMan/MapTool/issues/67
[i68]: https://github.com/JamzTheMan/MapTool/issues/68
[i71]: https://github.com/JamzTheMan/MapTool/issues/71
[i179]: https://github.com/RPTools/maptool/pull/179
[i8]: https://github.com/JamzTheMan/MapTool/issues/8
[i26]: https://github.com/JamzTheMan/MapTool/issues/26
[i9]: https://github.com/JamzTheMan/MapTool/issues/9
[i22]: https://github.com/JamzTheMan/MapTool/issues/22
[i25]: https://github.com/JamzTheMan/MapTool/issues/25
[i5]: https://github.com/JamzTheMan/MapTool/issues/5
[i6]: https://github.com/JamzTheMan/MapTool/issues/6
[i15]: https://github.com/JamzTheMan/MapTool/issues/15
[i18]: https://github.com/JamzTheMan/MapTool/issues/18
[i19]: https://github.com/JamzTheMan/MapTool/issues/19
[i20]: https://github.com/JamzTheMan/MapTool/issues/20
[i21]: https://github.com/JamzTheMan/MapTool/issues/21
[i23]: https://github.com/JamzTheMan/MapTool/issues/23
[i30]: https://github.com/JamzTheMan/MapTool/issues/30
[i33]: https://github.com/JamzTheMan/MapTool/issues/33
[i54]: https://github.com/JamzTheMan/MapTool/issues/54
[i59]: https://github.com/JamzTheMan/MapTool/issues/59
[i125]: https://github.com/JamzTheMan/MapTool/issues/125
[i237]: https://github.com/RPTools/maptool/issues/237
[i239]: https://github.com/RPTools/maptool/issues/239
[i240]: https://github.com/RPTools/maptool/issues/240
[i232]: https://github.com/RPTools/maptool/issues/232<|MERGE_RESOLUTION|>--- conflicted
+++ resolved
@@ -63,16 +63,13 @@
 * [#237][i237] - Added support to use shift-enter to insert newlines into the command entry box (also known as the chat entry box)
 * [#239][i239] - MapToolScriptTokenMaker now handles function names with . notation and dynamically pulls in all functions names. TokenMakerMaker no longer needs to be ran upon changes to MTScript.
 * [#240][i240] - Macro Editor now has Auto-Completion for macro functions! A brief description and summary can be displayed (these will be added as time permits)
-<<<<<<< HEAD
 * [#332][i332] - Allow to set color for personal lights in campaign Sight types
+* [#324][i324] - fix output of getViewPort. This might break existing macro using workaround to interpret the broken result before the fix.
+* [#326][i326] - defineFunction with open edit window
 
 [i332]: https://github.com/RPTools/maptool/issues/332
-=======
-* [#324][i324] - fix output of getViewPort. This might break existing macro using workaround to interpret the broken result before the fix.
-* [#326][i326] - defineFunction with open edit window
 [i324]: https://github.com/RPTools/maptool/issues/324
 [i326]: https://github.com/RPTools/maptool/issues/326
->>>>>>> 7cf4f93a
 [i210]: https://github.com/RPTools/maptool/issues/210
 [i113]: https://github.com/JamzTheMan/MapTool/issues/113
 [i108]: https://github.com/JamzTheMan/MapTool/issues/108
