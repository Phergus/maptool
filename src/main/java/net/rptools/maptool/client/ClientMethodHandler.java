--- conflicted
+++ resolved
@@ -639,119 +639,6 @@
                     .getChatNotificationTimers()
                     .setChatTyper(parameters[0].toString());
                 return;
-<<<<<<< HEAD
-
-              case updateInitiative:
-                InitiativeList list = (InitiativeList) parameters[0];
-                Boolean ownerPermission = (Boolean) parameters[1];
-                if (list != null) {
-                  zone = list.getZone();
-                  if (zone == null) return;
-                  zone.setInitiativeList(list);
-                }
-                if (ownerPermission != null) {
-                  MapTool.getFrame().getInitiativePanel().setOwnerPermissions(ownerPermission);
-                }
-                return;
-
-              case updateTokenInitiative:
-                zoneGUID = (GUID) parameters[0];
-                tokenGUID = (GUID) parameters[1];
-                zone = MapTool.getCampaign().getZone(zoneGUID);
-                list = zone.getInitiativeList();
-                TokenInitiative ti = list.getTokenInitiative((Integer) parameters[4]);
-                if (!ti.getId().equals(tokenGUID)) {
-                  // Index doesn't point to same token, try to find it
-                  token = zone.getToken(tokenGUID);
-                  List<Integer> tokenIndex = list.indexOf(token);
-
-                  // If token in list more than one time, punt
-                  if (tokenIndex.size() != 1) return;
-                  ti = list.getTokenInitiative(tokenIndex.get(0));
-                } // endif
-                ti.update((Boolean) parameters[2], (String) parameters[3]);
-                return;
-
-              case setUseVision:
-                zoneGUID = (GUID) parameters[0];
-                VisionType visionType = (VisionType) parameters[1];
-                zone = MapTool.getCampaign().getZone(zoneGUID);
-                if (zone != null) {
-                  zone.setVisionType(visionType);
-                  if (MapTool.getFrame().getCurrentZoneRenderer() != null) {
-                    MapTool.getFrame().getCurrentZoneRenderer().flushFog();
-                    MapTool.getFrame().getCurrentZoneRenderer().getZoneView().flush();
-                  }
-                  MapTool.getFrame().refresh();
-                }
-                return;
-
-              case setBoard:
-                zoneGUID = (GUID) parameters[0];
-                zone = MapTool.getCampaign().getZone(zoneGUID);
-
-                Point boardXY = new Point((Integer) parameters[2], (Integer) parameters[3]);
-                zone.setBoard(boardXY, (MD5Key) parameters[1]);
-                return;
-
-              case updateCampaignMacros:
-                MapTool.getCampaign()
-                    .setMacroButtonPropertiesArray(
-                        new ArrayList<MacroButtonProperties>(
-                            (ArrayList<MacroButtonProperties>) parameters[0]));
-                MapTool.getFrame().getCampaignPanel().reset();
-                return;
-
-              case updateGmMacros:
-                MapTool.getCampaign()
-                    .setGmMacroButtonPropertiesArray(
-                        new ArrayList<MacroButtonProperties>(
-                            (ArrayList<MacroButtonProperties>) parameters[0]));
-                MapTool.getFrame().getGmPanel().reset();
-                return;
-
-              case setLiveTypingLabel:
-                if ((Boolean) parameters[1]) {
-                  // add a typer
-                  MapTool.getFrame()
-                      .getChatNotificationTimers()
-                      .setChatTyper(parameters[0].toString());
-                } else {
-                  // remove typer from list
-                  MapTool.getFrame()
-                      .getChatNotificationTimers()
-                      .removeChatTyper(parameters[0].toString());
-                }
-                return;
-
-              case exposePCArea:
-                if (parameters[0] != null && parameters[0] instanceof GUID) {
-                  ZoneRenderer currentRenderer1 =
-                      MapTool.getFrame().getZoneRenderer((GUID) parameters[0]);
-                  FogUtil.exposePCArea(currentRenderer1);
-                }
-                return;
-
-              case enforceNotification:
-                Boolean enforce = (Boolean) parameters[0];
-                MapTool.getFrame().getCommandPanel().disableNotifyButton(enforce);
-                return;
-
-              case clearExposedArea:
-                zoneGUID = (GUID) parameters[0];
-                zone = MapTool.getCampaign().getZone(zoneGUID);
-                zone.clearExposedArea((boolean) parameters[1]);
-                return;
-
-              case updateExposedAreaMeta:
-                zoneGUID = (GUID) parameters[0];
-                tokenGUID = (GUID) parameters[1];
-                ExposedAreaMetaData meta = (ExposedAreaMetaData) parameters[2];
-                zone = MapTool.getCampaign().getZone(zoneGUID);
-                zone.setExposedAreaMetaData(tokenGUID, meta);
-                return;
-            }
-=======
               } else {
                 // remove typer from list
                 MapTool.getFrame()
@@ -786,7 +673,6 @@
               zone = MapTool.getCampaign().getZone(zoneGUID);
               zone.setExposedAreaMetaData(tokenGUID, meta);
               return;
->>>>>>> 924df693
           }
         });
   }
