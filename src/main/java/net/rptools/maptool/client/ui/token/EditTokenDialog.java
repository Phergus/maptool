--- conflicted
+++ resolved
@@ -1555,13 +1555,8 @@
   private class TokenPropertyTableModel
       extends AbstractPropertyTableModel<
           net.rptools.maptool.client.ui.token.EditTokenDialog.TokenPropertyTableModel
-<<<<<<< HEAD
               .EditTokenProperty>
       implements NavigableModel {
-=======
-              .EditTokenProperty> {
-
->>>>>>> e0d7648b
     private static final long serialVersionUID = 2822797264738675580L;
 
     private Map<String, String> propertyMap;
