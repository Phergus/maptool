--- conflicted
+++ resolved
@@ -542,21 +542,6 @@
         chooser.setSelectedFile(defaultFile);
 
         chooser.addPropertyChangeListener(
-<<<<<<< HEAD
-            new PropertyChangeListener() {
-              public void propertyChange(PropertyChangeEvent evt) {
-                if (JFileChooser.FILE_FILTER_CHANGED_PROPERTY.equals(evt.getPropertyName())
-                    && showSaveDialog) {
-                  if (chooser.getFileFilter() != tokenFilter) {
-                    File newFileName = new File(chooser.getCurrentDirectory(), tokenNameGM);
-                    System.out.println("newFileName 1: " + newFileName);
-                    chooser.setSelectedFile(newFileName);
-                  } else {
-                    File newFileName = new File(chooser.getCurrentDirectory(), tokenName);
-                    System.out.println("newFileName 1: " + newFileName);
-                    chooser.setSelectedFile(newFileName);
-                  }
-=======
             evt -> {
               if (evt.getPropertyName() == JFileChooser.FILE_FILTER_CHANGED_PROPERTY
                   && showSaveDialog) {
@@ -568,7 +553,6 @@
                   File newFileName = new File(chooser.getCurrentDirectory(), tokenName);
                   System.out.println("newFileName 1: " + newFileName);
                   chooser.setSelectedFile(newFileName);
->>>>>>> 924df693
                 }
               }
             });
