--- conflicted
+++ resolved
@@ -16,12 +16,7 @@
 
 import java.awt.datatransfer.DataFlavor;
 import java.awt.datatransfer.Transferable;
-<<<<<<< HEAD
-import java.awt.datatransfer.UnsupportedFlavorException;
-import java.io.IOException;
 import org.jetbrains.annotations.NotNull;
-=======
->>>>>>> 74eb16df
 
 public class TransferableMacroButton implements Transferable {
 
@@ -44,12 +39,7 @@
     return dataFlavor.equals(macroButtonFlavor);
   }
 
-<<<<<<< HEAD
-  public @NotNull Object getTransferData(DataFlavor dataFlavor)
-      throws UnsupportedFlavorException, IOException {
-=======
-  public Object getTransferData(DataFlavor dataFlavor) {
->>>>>>> 74eb16df
+  public @NotNull Object getTransferData(DataFlavor dataFlavor) {
     if (dataFlavor.equals(macroButtonFlavor)) {
       return transferData;
     }
