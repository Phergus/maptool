/*
 * This software Copyright by the RPTools.net development team, and
 * licensed under the Affero GPL Version 3 or, at your option, any later
 * version.
 *
 * MapTool Source Code is distributed in the hope that it will be
 * useful, but WITHOUT ANY WARRANTY; without even the implied warranty
 * of MERCHANTABILITY or FITNESS FOR A PARTICULAR PURPOSE.
 *
 * You should have received a copy of the GNU Affero General Public
 * License * along with this source Code.  If not, please visit
 * <http://www.gnu.org/licenses/> and specifically the Affero license
 * text at <http://www.gnu.org/licenses/agpl.html>.
 */
package net.rptools.maptool.client.ui.htmlframe;

import com.google.gson.JsonElement;
import com.google.gson.JsonObject;
import java.awt.*;
import java.awt.event.ActionListener;
import java.math.BigDecimal;
import java.net.URLEncoder;
import java.nio.charset.StandardCharsets;
import java.util.Optional;
import javafx.application.Platform;
import javafx.beans.value.ObservableValue;
import javafx.concurrent.Worker;
import javafx.embed.swing.JFXPanel;
import javafx.scene.Scene;
import javafx.scene.control.ButtonType;
import javafx.scene.control.TextInputDialog;
import javafx.scene.input.*;
import javafx.scene.layout.StackPane;
import javafx.scene.web.*;
import javafx.stage.Stage;
import javafx.stage.StageStyle;
import javax.swing.*;
import net.rptools.maptool.client.AppPreferences;
import net.rptools.maptool.client.MapTool;
import net.rptools.maptool.client.functions.MacroLinkFunction;
import net.rptools.maptool.client.functions.json.JSONMacroFunctions;
import net.rptools.maptool.language.I18N;
import net.rptools.maptool.model.TextMessage;
import net.rptools.parser.ParserException;
import netscape.javascript.JSObject;
import org.apache.logging.log4j.LogManager;
import org.apache.logging.log4j.Logger;
import org.w3c.dom.*;
import org.w3c.dom.events.EventListener;
import org.w3c.dom.events.EventTarget;
import org.w3c.dom.html.*;

/** Class handles JFXPanel that contains a WebView that can display HTML5. */
public class HTMLJFXPanel extends JFXPanel implements HTMLPanelInterface {
  /** The logger. */
  private static final Logger log = LogManager.getLogger(HTMLJFXPanel.class);

  /** The action listeners for the container. */
  private ActionListener actionListeners;

  /** The WebView that displays HTML5. */
  public WebView webView;

  /** The WebEngine of the WebView. */
  private WebEngine webEngine;

  Scene scene;

  /** The bridge from Javascript to Java. */
  private static final JavaBridge bridge = new JavaBridge();

  /** Represents a bridge from Javascript to Java. */
  public static class JavaBridge {
    /** Name of the Bridge. */
    private static final String NAME = "MapTool";
    /**
     * Display a self-only message in the chat window.
     *
     * @param text the message to display
     */
    public void log(String text) {
      MapTool.addMessage(TextMessage.me(null, text));
    }
  }

  /** Meta-tag that blocks external file access. */
  private static final String SCRIPT_BLOCK_EXT =
      "<meta http-equiv=\"Content-Security-Policy\" content=\"default-src asset:; style-src 'unsafe-inline'; script-src 'unsafe-inline' 'unsafe-eval'\">\n";

  /** The default rule for the body tag. */
  static final String CSS_RULE_BODY =
      "body { font-family: sans-serif; font-size: %dpt; background: #ECE9D8;}";
  /** The default rule for the div tag. */
  static final String CSS_RULE_DIV = "div {margin-bottom: 5px}";
  /** The default rule for the span tag. */
  static final String CSS_RULE_SPAN = "span.roll {background:#efefef}";

  /** JS that scroll the view to an element from its Id. */
  private static final String SCRIPT_ANCHOR =
      "element = document.getElementById('%s'); if(element != null) {element.scrollIntoView();}";

  /** JS that scroll the view to an element from its Id. */
  private static final String SCRIPT_ANCHOR =
      "element = document.getElementById('%s'); if(element != null) {element.scrollIntoView();}";

  /** JS that directs the console.log function to the Java bridge function "log". */
  private static final String SCRIPT_REPLACE_LOG =
      "console.log = function(message){" + JavaBridge.NAME + ".log(message);};";

  /** JS that replace the form.submit() in JS by a function that works. */
  private static final String SCRIPT_REPLACE_SUBMIT =
      "HTMLFormElement.prototype.submit = function(){this.dispatchEvent(new Event('submit'));};";

  /**
   * Creates a new HTMLJFXPanel.
   *
   * @param container The container that will hold the HTML panel.
   */
  HTMLJFXPanel(final HTMLPanelContainer container) {
    Platform.runLater(() -> setupScene(container));
  }

  void setupScene(final HTMLPanelContainer container) {
    webView = new WebView();
    webView.setContextMenuEnabled(false); // disable "reload' right click menu.
    webEngine = webView.getEngine();
    webEngine.getLoadWorker().stateProperty().addListener(this::changed);

    // For alert / confirm / prompt JS events.
    webEngine.setOnAlert(HTMLJFXPanel::showAlert);
    webEngine.setConfirmHandler(HTMLJFXPanel::showConfirm);
    webEngine.setPromptHandler(HTMLJFXPanel::showPrompt);
    webEngine.setCreatePopupHandler(HTMLJFXPanel::showPopup);
    webEngine.setOnError(HTMLJFXPanel::showError);

    StackPane root = new StackPane(); // VBox would create empty space at bottom on resize
    root.setStyle("-fx-background-color: rgba(0, 0, 0, 0);"); // set stackpane transparent

    webView.setPickOnBounds(false);
    root.setPickOnBounds(false);

    root.getChildren().add(webView);
    scene = new Scene(root);
    scene.setFill(javafx.scene.paint.Color.TRANSPARENT); // set scene transparent

    // ESCAPE closes the window.
    if (container != null) {
      scene.setOnKeyPressed(
          e -> {
            if (e.getCode() == KeyCode.ESCAPE) {
              SwingUtilities.invokeLater(container::closeRequest);
            }
          });
    }
    this.setScene(scene); // set the scene on the JFXPanel
  }

  public WebEngine getWebEngine() {
    return webEngine;
  }

  @Override
  public void addToContainer(HTMLPanelContainer container) {
    container.add(this);
  }

  @Override
  public void removeFromContainer(HTMLPanelContainer container) {
    container.remove(this);
  }

  @Override
  public void addActionListener(ActionListener listener) {
    actionListeners = AWTEventMulticaster.add(actionListeners, listener);
  }

  @Override
  public void flush() {
    Platform.runLater(
        () -> {
          // Delete cache for navigate back
          webEngine.load("about:blank");
          // Delete cookies
          java.net.CookieHandler.setDefault(new java.net.CookieManager());
        });
  }

  @Override
  public void updateContents(final String html) {
    if (log.isDebugEnabled()) {
      log.debug("setting text in WebView: " + html);
    }
    Platform.runLater(
        () -> {
          webEngine.loadContent(SCRIPT_BLOCK_EXT + HTMLPanelInterface.fixHTML(html));
        });
  }

  /**
   * Show an alert message.
   *
   * @param event the event of the alert
   */
  private static void showAlert(WebEvent<String> event) {
    javafx.scene.control.Dialog<ButtonType> alert = new javafx.scene.control.Dialog<>();
    alert.getDialogPane().setContentText(event.getData());
    alert.getDialogPane().getButtonTypes().add(ButtonType.OK);
    alert.showAndWait();
  }

  /**
   * Show a confirmation box.
   *
   * @param message the message to display.
   * @return boolean true if OK was pressed, false otherwise.
   */
  private static boolean showConfirm(String message) {
    javafx.scene.control.Dialog<ButtonType> confirm = new javafx.scene.control.Dialog<>();
    confirm.getDialogPane().setContentText(message);
    confirm.getDialogPane().getButtonTypes().addAll(ButtonType.OK, ButtonType.CANCEL);

    Optional<ButtonType> result = confirm.showAndWait();
    return (result.isPresent() && result.get() == ButtonType.OK);
  }

  /**
   * Shows a prompt for a value.
   *
   * @param promptData the promptData object holding the default value and text
   * @return string holding the value entered by the user, or a null
   */
  private static String showPrompt(PromptData promptData) {
    TextInputDialog dialog = new TextInputDialog(promptData.getDefaultValue());
    dialog.setTitle(I18N.getText("lineParser.dialogTitleNoToken"));
    dialog.setContentText(promptData.getMessage());
    return dialog.showAndWait().orElse(null);
  }

  /**
   * Shows a popup window.
   *
   * @param popupFeatures the popup features
   * @return the webEngine of the popup
   */
  private static WebEngine showPopup(PopupFeatures popupFeatures) {
    Stage stage = new Stage((StageStyle.UTILITY));
    WebView webViewPopup = new WebView();
    stage.setScene(new Scene(webViewPopup, 300, 300));
    stage.show();
    return webViewPopup.getEngine();
  }

  /**
   * Shows an error message in the chat window.
   *
   * @param event the error event
   */
  private static void showError(WebErrorEvent event) {
    MapTool.addMessage(TextMessage.me(null, event.getMessage()));
  }

<<<<<<< HEAD
  String getCSSRule() {
    return String.format(CSS_RULE_BODY, AppPreferences.getFontSize())
        + CSS_RULE_SPAN
        + CSS_RULE_DIV;
=======
  /** @return the CSS rule for the body tag. */
  private String getRuleBody() {
    return String.format(CSS_RULE_BODY, AppPreferences.getFontSize());
>>>>>>> aa638108
  }

  /**
   * Check if the worker succeeded, then deal with the MapTool macro references and add event
   * listeners for the buttons and hyperlinks.
   *
   * @param observable what is observed.
   * @param oldState the previous state of the worker.
   * @param newState the new state of the worker.
   */
  private void changed(
      ObservableValue<? extends Worker.State> observable,
      Worker.State oldState,
      Worker.State newState) {
    if (newState == Worker.State.SUCCEEDED) {
<<<<<<< HEAD
      handlePage();
    }
  }
=======
      // Redirect console.log to the JavaBridge
      JSObject window = (JSObject) webEngine.executeScript("window");
      window.setMember(JavaBridge.NAME, bridge);
      webEngine.executeScript(SCRIPT_REPLACE_LOG);

      // Replace the broken javascript form.submit method
      webEngine.executeScript(SCRIPT_REPLACE_SUBMIT);

      // Event listener for the href macro link clicks.
      EventListener listenerA = this::fixHref;
      // Event listener for form submission.
      EventListener listenerSubmit = this::getDataAndSubmit;

      Document doc = webEngine.getDocument();
      NodeList nodeList;

      // Add default CSS as first element of the head tag
      String strCSS = getRuleBody() + CSS_RULE_DIV + CSS_RULE_SPAN;
      Element styleNode = doc.createElement("style");
      Text styleContent = doc.createTextNode(strCSS);
      styleNode.appendChild(styleContent);
      Node head = doc.getDocumentElement().getElementsByTagName("head").item(0);
      Node nodeCSS = head.insertBefore(styleNode, head.getFirstChild());

      // Deal with CSS and events of <link>.
      nodeList = doc.getElementsByTagName("link");
      for (int i = 0; i < nodeList.getLength(); i++) {
        fixLink(nodeList.item(i).getAttributes(), nodeCSS, doc);
      }
>>>>>>> aa638108

  void handlePage() {
    // Redirect console.log to the JavaBridge
    JSObject window = (JSObject) webEngine.executeScript("window");
    window.setMember(JavaBridge.NAME, bridge);
    webEngine.executeScript(SCRIPT_REPLACE_LOG);

    // Replace the broken javascript form.submit method
    webEngine.executeScript(SCRIPT_REPLACE_SUBMIT);

    // Event listener for the href macro link clicks.
    EventListener listenerA = this::fixHref;
    // Event listener for form submission.
    EventListener listenerSubmit = this::getDataAndSubmit;

    Document doc = webEngine.getDocument();
    NodeList nodeList;

    // Add default CSS as first element of the head tag
    Element styleNode = doc.createElement("style");
    Text styleContent = doc.createTextNode(getCSSRule());
    styleNode.appendChild(styleContent);
    Node head = doc.getDocumentElement().getElementsByTagName("head").item(0);
    Node nodeCSS = head.insertBefore(styleNode, head.getFirstChild());

    // Deal with CSS and events of <link>.
    nodeList = doc.getElementsByTagName("link");
    for (int i = 0; i < nodeList.getLength(); i++) {
      fixLink(nodeList.item(i).getAttributes(), nodeCSS, doc);
    }

    // Set the title if using <title>.
    nodeList = doc.getElementsByTagName("title");
    if (nodeList.getLength() > 0) {
      doChangeTitle(nodeList.item(0).getTextContent());
    }

    // Handle the <meta> tags.
    nodeList = doc.getElementsByTagName("meta");
    for (int i = 0; i < nodeList.getLength(); i++) {
      handleMetaTag((Element) nodeList.item(i));
    }

    // Add event handlers for <a> hyperlinks.
    nodeList = doc.getElementsByTagName("a");
    for (int i = 0; i < nodeList.getLength(); i++) {
      EventTarget node = (EventTarget) nodeList.item(i);
      node.addEventListener("click", listenerA, false);
    }

    // Add event handlers for hyperlinks for maps.
    nodeList = doc.getElementsByTagName("area");
    for (int i = 0; i < nodeList.getLength(); i++) {
      EventTarget node = (EventTarget) nodeList.item(i);
      node.addEventListener("click", listenerA, false);
    }

    // Set the "submit" handler to get the data on submission not based on buttons
    nodeList = doc.getElementsByTagName("form");
    for (int i = 0; i < nodeList.getLength(); i++) {
      EventTarget target = (EventTarget) nodeList.item(i);
      target.addEventListener("submit", listenerSubmit, false);
    }

    // Set the "submit" handler to get the data on submission based on input
    nodeList = doc.getElementsByTagName("input");
    for (int i = 0; i < nodeList.getLength(); i++) {
      String type = ((Element) nodeList.item(i)).getAttribute("type");
      if ("image".equals(type) || "submit".equals(type)) {
        EventTarget target = (EventTarget) nodeList.item(i);
        target.addEventListener("click", listenerSubmit, false);
      }
<<<<<<< HEAD
    }
    // Set the "submit" handler to get the data on submission based on button
    nodeList = doc.getElementsByTagName("button");
    for (int i = 0; i < nodeList.getLength(); i++) {
      String type = ((Element) nodeList.item(i)).getAttribute("type");
      if (type == null || "submit".equals(type)) {
        EventTarget target = (EventTarget) nodeList.item(i);
        target.addEventListener("click", listenerSubmit, false);
=======
      // Set the "submit" handler to get the data on submission based on button
      nodeList = doc.getElementsByTagName("button");
      for (int i = 0; i < nodeList.getLength(); i++) {
        String type = ((Element) nodeList.item(i)).getAttribute("type");
        if (type == null || "submit".equals(type)) {
          EventTarget target = (EventTarget) nodeList.item(i);
          target.addEventListener("click", listenerSubmit, false);
        }
>>>>>>> aa638108
      }
    }
  }

  /**
   * Handle a request to register a macro callback.
   *
   * @param type The type of event.
   * @param link The link to the macro.
   */
  private void doRegisterMacro(String type, String link) {
    if (actionListeners != null) {
      if (log.isDebugEnabled()) {
        log.debug("registerMacro event: type='" + type + "' link='" + link + "'");
      }
      actionListeners.actionPerformed(
          new HTMLActionEvent.RegisterMacroActionEvent(this, type, link));
    }
  }

  /**
   * Handles the CSS and the events of a link. For a stylesheet link with a macro location as a
   * href, the CSS sheet is attached at the end of the refNode. If the href instead starts with
   * "macro", register the href as a callback macro.
   *
   * @param attr the attributes of the link tag
   * @param refNode the node to append the new CSS rules to
   * @param doc the document to update with the modified link
   */
  private void fixLink(NamedNodeMap attr, Node refNode, Document doc) {
    Node rel = attr.getNamedItem("rel");
    Node type = attr.getNamedItem("type");
    Node href = attr.getNamedItem("href");

    if (rel != null && type != null && href != null) {
      String content = href.getTextContent();
      if (rel.getTextContent().equalsIgnoreCase("stylesheet")) {
        String[] vals = content.split("@");
        if (vals.length != 2) {
          return;
        }
        try {
          String cssText = MapTool.getParser().getTokenLibMacro(vals[0], vals[1]);
          Element styleNode = doc.createElement("style");
          Text styleContent = doc.createTextNode(cssText);
          styleNode.appendChild(styleContent);
          // Append the style sheet node to the refNode
          refNode.appendChild(styleNode);
        } catch (ParserException e) {
          // Do nothing
        }
      } else if (type.getTextContent().equalsIgnoreCase("macro")) {
        if (rel.getTextContent().equalsIgnoreCase("onChangeImpersonated")) {
          doRegisterMacro("onChangeImpersonated", content);
        } else if (rel.getTextContent().equalsIgnoreCase("onChangeSelection")) {
          doRegisterMacro("onChangeSelection", content);
        } else if (rel.getTextContent().equalsIgnoreCase("onChangeToken")) {
          doRegisterMacro("onChangeToken", content);
        }
      }
    }
  }

  /**
   * Handles the href events. MacroLinks are executed, external links open the browsers, and anchor
   * links scroll the browser to the link.
   *
   * @param event the href event triggered
   */
  private void fixHref(org.w3c.dom.events.Event event) {
    if (log.isDebugEnabled()) {
      log.debug("Responding to hyperlink event: " + event.getType() + " " + event.toString());
    }

    final String href = ((Element) event.getCurrentTarget()).getAttribute("href");
    if (href != null && !href.equals("")) {
      String href2 = href.trim().toLowerCase();
      if (href2.startsWith("macro")) {
        // ran as macroLink;
        SwingUtilities.invokeLater(() -> MacroLinkFunction.runMacroLink(href));
      } else if (href2.startsWith("#")) {
        // Java bug JDK-8199014 workaround
        webEngine.executeScript(String.format(SCRIPT_ANCHOR, href.substring(1)));
      } else if (!href2.startsWith("javascript")) {
        // non-macrolink, non-anchor link, non-javascript code
        MapTool.showDocument(href); // show in usual browser
      }
      event.preventDefault(); // don't change webview
    }
  }

  /**
   * Handle a change in title.
   *
   * @param title The title to change to.
   */
  private void doChangeTitle(String title) {
    if (actionListeners != null) {
      if (log.isDebugEnabled()) {
        log.debug("changeTitle event: " + title);
      }
      actionListeners.actionPerformed(new HTMLActionEvent.ChangeTitleActionEvent(this, title));
    }
  }

  /**
   * Handle any meta tag information in the html.
   *
   * @param element the element of the meta tag.
   */
  private void handleMetaTag(Element element) {
    String name = element.getAttribute("name");
    String content = element.getAttribute("content");

    if (actionListeners != null && name != null && content != null) {
      if (log.isDebugEnabled()) {
        log.debug("metaTag found: name='" + name + "' content='" + content + "'");
      }
      actionListeners.actionPerformed(new HTMLActionEvent.MetaTagActionEvent(this, name, content));
    }
  }

  /**
   * Get the data of the form and submit it as a json.
   *
   * @param event the event of the form submission
   */
  private void getDataAndSubmit(org.w3c.dom.events.Event event) {
    boolean formnovalidate = false; // if true, the form validation is bypassed
    HTMLFormElement form = null;
    Element target = (Element) event.getCurrentTarget();
    JsonObject jObj = new JsonObject();
    // Get the form based on the target of the event
    if (target instanceof HTMLFormElement) {
      form = (HTMLFormElement) target;
    } else if (target instanceof HTMLInputElement) {
      HTMLInputElement input = (HTMLInputElement) target;
      form = input.getForm();
      addToObject(jObj, input.getName(), input.getValue());
      formnovalidate = input.getAttribute("formnovalidate") != null;
    } else if (target instanceof HTMLButtonElement) {
      HTMLButtonElement button = (HTMLButtonElement) target;
      form = button.getForm();
      addToObject(jObj, button.getName(), button.getValue());
      formnovalidate = button.getAttribute("formnovalidate") != null;
    }
    if (form == null) return;

<<<<<<< HEAD
    // Check for validity
    JSObject jsObject = (JSObject) form;
    if (!(boolean) jsObject.call("checkValidity")) {
      return;
    }

=======
    // Check for non-macrolinktext action
    String action = form.getAction();
    if (action == null || action.startsWith("javascript:")) {
      return;
    }

    // Check for validity
    boolean novalidate = form.getAttribute("novalidate") != null;
    if (!formnovalidate && !novalidate) {
      JSObject jsObject = (JSObject) form;
      if (!(boolean) jsObject.call("checkValidity")) {
        return;
      }
    }

    event.preventDefault(); // prevent duplicated form submit

    // Gets the data from the form
>>>>>>> aa638108
    final HTMLCollection collection = form.getElements();
    for (int i = 0; i < collection.getLength(); i++) {
      String name, value;
      if (collection.item(i) instanceof HTMLInputElement) {
        HTMLInputElement element = (HTMLInputElement) collection.item(i);
        String type = element.getType().toLowerCase();
        if (type.equals("checkbox") || type.equals("radio")) {
          if (element.getChecked()) {
            name = element.getName();
            value = element.getValue();
          } else continue; // skip unchecked elements
        } else if (type.equals("submit") || type.equals("image")) {
          continue; // skip input button/images that were not pressed
        } else {
          name = element.getName();
          value = element.getValue();
        }
      } else if (collection.item(i) instanceof HTMLSelectElement) {
        HTMLSelectElement element = (HTMLSelectElement) collection.item(i);
        name = element.getName();
        value = element.getValue();
      } else if (collection.item(i) instanceof HTMLTextAreaElement) {
        HTMLTextAreaElement element = (HTMLTextAreaElement) collection.item(i);
        name = element.getName();
        value = element.getValue();
      } else continue; // skip elements not containing data
      addToObject(jObj, name, value);
    }
    String data = URLEncoder.encode(jObj.toString(), StandardCharsets.UTF_8);
    doSubmit("json", action, data);
  }

  /**
   * Convenience method to put name and value in the object.
   *
   * @param jObj the JsonObject to put the data in
   * @param name the name
   * @param value the value
   */
  private static void addToObject(JsonObject jObj, String name, String value) {
    if (name != null && !"".equals(name)) {
      value = value == null ? "" : value;
      try {
        BigDecimal number = new BigDecimal(value);
        jObj.addProperty(name, number);
      } catch (NumberFormatException nfe) {
        JsonElement json = JSONMacroFunctions.getInstance().asJsonElement(value);
        jObj.add(name, json);
      }
    }
  }

  /**
   * Handle a submit.
   *
   * @param method The method of the submit.
   * @param action The action for the submit.
   * @param data The data from the form.
   */
  private void doSubmit(String method, String action, String data) {
    if (actionListeners != null) {
      if (log.isDebugEnabled()) {
        log.debug(
            "submit event: method='" + method + "' action='" + action + "' data='" + data + "'");
      }
      actionListeners.actionPerformed(
          new HTMLActionEvent.FormActionEvent(this, method, action, data));
    }
  }
}<|MERGE_RESOLUTION|>--- conflicted
+++ resolved
@@ -259,16 +259,10 @@
     MapTool.addMessage(TextMessage.me(null, event.getMessage()));
   }
 
-<<<<<<< HEAD
   String getCSSRule() {
     return String.format(CSS_RULE_BODY, AppPreferences.getFontSize())
         + CSS_RULE_SPAN
         + CSS_RULE_DIV;
-=======
-  /** @return the CSS rule for the body tag. */
-  private String getRuleBody() {
-    return String.format(CSS_RULE_BODY, AppPreferences.getFontSize());
->>>>>>> aa638108
   }
 
   /**
@@ -284,41 +278,9 @@
       Worker.State oldState,
       Worker.State newState) {
     if (newState == Worker.State.SUCCEEDED) {
-<<<<<<< HEAD
       handlePage();
     }
   }
-=======
-      // Redirect console.log to the JavaBridge
-      JSObject window = (JSObject) webEngine.executeScript("window");
-      window.setMember(JavaBridge.NAME, bridge);
-      webEngine.executeScript(SCRIPT_REPLACE_LOG);
-
-      // Replace the broken javascript form.submit method
-      webEngine.executeScript(SCRIPT_REPLACE_SUBMIT);
-
-      // Event listener for the href macro link clicks.
-      EventListener listenerA = this::fixHref;
-      // Event listener for form submission.
-      EventListener listenerSubmit = this::getDataAndSubmit;
-
-      Document doc = webEngine.getDocument();
-      NodeList nodeList;
-
-      // Add default CSS as first element of the head tag
-      String strCSS = getRuleBody() + CSS_RULE_DIV + CSS_RULE_SPAN;
-      Element styleNode = doc.createElement("style");
-      Text styleContent = doc.createTextNode(strCSS);
-      styleNode.appendChild(styleContent);
-      Node head = doc.getDocumentElement().getElementsByTagName("head").item(0);
-      Node nodeCSS = head.insertBefore(styleNode, head.getFirstChild());
-
-      // Deal with CSS and events of <link>.
-      nodeList = doc.getElementsByTagName("link");
-      for (int i = 0; i < nodeList.getLength(); i++) {
-        fixLink(nodeList.item(i).getAttributes(), nodeCSS, doc);
-      }
->>>>>>> aa638108
 
   void handlePage() {
     // Redirect console.log to the JavaBridge
@@ -391,7 +353,6 @@
         EventTarget target = (EventTarget) nodeList.item(i);
         target.addEventListener("click", listenerSubmit, false);
       }
-<<<<<<< HEAD
     }
     // Set the "submit" handler to get the data on submission based on button
     nodeList = doc.getElementsByTagName("button");
@@ -400,16 +361,6 @@
       if (type == null || "submit".equals(type)) {
         EventTarget target = (EventTarget) nodeList.item(i);
         target.addEventListener("click", listenerSubmit, false);
-=======
-      // Set the "submit" handler to get the data on submission based on button
-      nodeList = doc.getElementsByTagName("button");
-      for (int i = 0; i < nodeList.getLength(); i++) {
-        String type = ((Element) nodeList.item(i)).getAttribute("type");
-        if (type == null || "submit".equals(type)) {
-          EventTarget target = (EventTarget) nodeList.item(i);
-          target.addEventListener("click", listenerSubmit, false);
-        }
->>>>>>> aa638108
       }
     }
   }
@@ -558,14 +509,6 @@
     }
     if (form == null) return;
 
-<<<<<<< HEAD
-    // Check for validity
-    JSObject jsObject = (JSObject) form;
-    if (!(boolean) jsObject.call("checkValidity")) {
-      return;
-    }
-
-=======
     // Check for non-macrolinktext action
     String action = form.getAction();
     if (action == null || action.startsWith("javascript:")) {
@@ -584,7 +527,6 @@
     event.preventDefault(); // prevent duplicated form submit
 
     // Gets the data from the form
->>>>>>> aa638108
     final HTMLCollection collection = form.getElements();
     for (int i = 0; i < collection.getLength(); i++) {
       String name, value;
