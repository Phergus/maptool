--- conflicted
+++ resolved
@@ -1,38 +1,31 @@
 /*
- * This software Copyright by the RPTools.net development team, and
- * licensed under the Affero GPL Version 3 or, at your option, any later
- * version.
+ * This software Copyright by the RPTools.net development team, and licensed under the Affero GPL
+ * Version 3 or, at your option, any later version.
  *
- * MapTool Source Code is distributed in the hope that it will be
- * useful, but WITHOUT ANY WARRANTY; without even the implied warranty
- * of MERCHANTABILITY or FITNESS FOR A PARTICULAR PURPOSE.
+ * MapTool Source Code is distributed in the hope that it will be useful, but WITHOUT ANY WARRANTY;
+ * without even the implied warranty of MERCHANTABILITY or FITNESS FOR A PARTICULAR PURPOSE.
  *
- * You should have received a copy of the GNU Affero General Public
- * License * along with this source Code.  If not, please visit
- * <http://www.gnu.org/licenses/> and specifically the Affero license
+ * You should have received a copy of the GNU Affero General Public License * along with this source
+ * Code. If not, please visit <http://www.gnu.org/licenses/> and specifically the Affero license
  * text at <http://www.gnu.org/licenses/agpl.html>.
  */
 package net.rptools.maptool.client;
 
-import de.muntjak.tinylookandfeel.TinyLookAndFeel;
 import javax.swing.JTextField;
 import javax.swing.UIDefaults;
 import javax.swing.text.DefaultEditorKit;
 
+import de.muntjak.tinylookandfeel.TinyLookAndFeel;
+
 public class TinyLookAndFeelMac extends TinyLookAndFeel {
-  private static final long serialVersionUID = 1L;
-
-  @Override
-  protected void initComponentDefaults(UIDefaults table) {
-    super.initComponentDefaults(table);
-
-    Object fieldInputMap =
-        new UIDefaults.LazyInputMap(
-            new Object[] {
-<<<<<<< HEAD
+    private static final long serialVersionUID = 1L;
+
+    @Override
+    protected void initComponentDefaults(UIDefaults table) {
+        super.initComponentDefaults(table);
+
+        Object fieldInputMap = new UIDefaults.LazyInputMap(new Object[] {
               // @formatter:off
-=======
->>>>>>> eb3b3689
               "meta C", DefaultEditorKit.copyAction,
               "meta V", DefaultEditorKit.pasteAction,
               "meta X", DefaultEditorKit.cutAction,
@@ -66,36 +59,20 @@
               "KP_RIGHT", DefaultEditorKit.forwardAction,
               "KP_LEFT", DefaultEditorKit.backwardAction,
               "ENTER", JTextField.notifyAction,
-<<<<<<< HEAD
               "ctrl BACK_SLASH", "unselect", // DefaultEditorKit.unselectAction
               // "control shift O", "toggle-componentOrientation", //
               // DefaultEditorKit.toggleComponentOrientation
-=======
-              "ctrl BACK_SLASH", "unselect" /*
-												 * DefaultEditorKit. unselectAction
-												 */,
-              // "control shift O",
-              // "toggle-componentOrientation"/*DefaultEditorKit.toggleComponentOrientation*/
->>>>>>> eb3b3689
               // FJE: {
               "meta LEFT", DefaultEditorKit.beginLineAction,
               "meta KP_LEFT", DefaultEditorKit.beginLineAction,
               "meta RIGHT", DefaultEditorKit.endLineAction,
               "meta KP_RIGHT", DefaultEditorKit.endLineAction,
               // }
-<<<<<<< HEAD
               // @formatter:on
-=======
->>>>>>> eb3b3689
-            });
-
-    Object passwordInputMap =
-        new UIDefaults.LazyInputMap(
-            new Object[] {
-<<<<<<< HEAD
+        });
+
+        Object passwordInputMap = new UIDefaults.LazyInputMap(new Object[] {
               // @formatter:off
-=======
->>>>>>> eb3b3689
               "meta C", DefaultEditorKit.copyAction,
               "meta V", DefaultEditorKit.pasteAction,
               "meta X", DefaultEditorKit.cutAction,
@@ -140,19 +117,11 @@
               "meta RIGHT", DefaultEditorKit.endLineAction,
               "meta KP_RIGHT", DefaultEditorKit.endLineAction,
               // }
-<<<<<<< HEAD
               // @formatter:on
-=======
->>>>>>> eb3b3689
-            });
-
-    Object multilineInputMap =
-        new UIDefaults.LazyInputMap(
-            new Object[] {
-<<<<<<< HEAD
+        });
+
+        Object multilineInputMap = new UIDefaults.LazyInputMap(new Object[] {
               // @formatter:off
-=======
->>>>>>> eb3b3689
               "meta C", DefaultEditorKit.copyAction,
               "meta V", DefaultEditorKit.pasteAction,
               "meta X", DefaultEditorKit.cutAction,
@@ -184,11 +153,7 @@
               "KP_DOWN", DefaultEditorKit.downAction,
               "PAGE_UP", DefaultEditorKit.pageUpAction,
               "PAGE_DOWN", DefaultEditorKit.pageDownAction,
-<<<<<<< HEAD
               "shift PAGE_UP", "selection-page-up", // not 'public' in DefaultEditorKit
-=======
-              "shift PAGE_UP", "selection-page-up",
->>>>>>> eb3b3689
               "shift PAGE_DOWN", "selection-page-down",
               "ctrl shift PAGE_UP", "selection-page-left",
               "ctrl shift PAGE_DOWN", "selection-page-right",
@@ -205,13 +170,7 @@
               "KP_RIGHT", DefaultEditorKit.forwardAction,
               "KP_LEFT", DefaultEditorKit.backwardAction,
               "TAB", DefaultEditorKit.insertTabAction,
-<<<<<<< HEAD
               "ctrl BACK_SLASH", "unselect",
-=======
-              "ctrl BACK_SLASH", "unselect" /*
-												 * DefaultEditorKit. unselectAction
-												 */,
->>>>>>> eb3b3689
               "ctrl HOME", DefaultEditorKit.beginAction,
               "ctrl END", DefaultEditorKit.endAction,
               "ctrl shift HOME", DefaultEditorKit.selectionBeginAction,
@@ -219,33 +178,21 @@
               "ctrl T", "next-link-action",
               "ctrl shift T", "previous-link-action",
               "ctrl SPACE", "activate-link-action",
-<<<<<<< HEAD
               // "control shift O", "toggle-componentOrientation", //
               // DefaultEditorKit.toggleComponentOrientation
-=======
-              // "control shift O",
-              // "toggle-componentOrientation"/*DefaultEditorKit.toggleComponentOrientation*/
->>>>>>> eb3b3689
               // FJE: {
               "meta LEFT", DefaultEditorKit.beginLineAction,
               "meta KP_LEFT", DefaultEditorKit.beginLineAction,
               "meta RIGHT", DefaultEditorKit.endLineAction,
               "meta KP_RIGHT", DefaultEditorKit.endLineAction,
-<<<<<<< HEAD
               "meta HOME", DefaultEditorKit.beginAction, // added 1.5.0
               "meta END", DefaultEditorKit.endAction, // added 1.5.0
               // }
               // @formatter:on
-            });
-
-    Object[] defaults = {
+        });
+
+        Object[] defaults = {
       // @formatter:off
-=======
-              // }
-            });
-
-    Object[] defaults = {
->>>>>>> eb3b3689
       "TextField.focusInputMap",
       fieldInputMap,
       "PasswordField.focusInputMap",
@@ -716,11 +663,8 @@
         "ctrl ENTER", "press",
         "ctrl released ENTER", "release"
       },
-<<<<<<< HEAD
       // @formatter:on
-=======
->>>>>>> eb3b3689
-    };
-    table.putDefaults(defaults);
-  }
+        };
+        table.putDefaults(defaults);
+    }
 }