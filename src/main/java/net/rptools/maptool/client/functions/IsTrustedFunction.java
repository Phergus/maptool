/*
 * This software Copyright by the RPTools.net development team, and
 * licensed under the Affero GPL Version 3 or, at your option, any later
 * version.
 *
 * MapTool Source Code is distributed in the hope that it will be
 * useful, but WITHOUT ANY WARRANTY; without even the implied warranty
 * of MERCHANTABILITY or FITNESS FOR A PARTICULAR PURPOSE.
 *
 * You should have received a copy of the GNU Affero General Public
 * License * along with this source Code.  If not, please visit
 * <http://www.gnu.org/licenses/> and specifically the Affero license
 * text at <http://www.gnu.org/licenses/agpl.html>.
 */
package net.rptools.maptool.client.functions;

import java.math.BigDecimal;
import java.util.ArrayList;
import java.util.Iterator;
import java.util.List;
import net.rptools.maptool.client.AppPreferences;
import net.rptools.maptool.client.MapTool;
import net.rptools.maptool.model.Player;
import net.rptools.parser.Parser;
import net.rptools.parser.ParserException;
import net.rptools.parser.function.AbstractFunction;

public class IsTrustedFunction extends AbstractFunction {
  private static final IsTrustedFunction instance = new IsTrustedFunction();

  private IsTrustedFunction() {
    super(0, 1, "isTrusted", "isGM", "isExternalMacroAccessAllowed");
  }

  public static IsTrustedFunction getInstance() {
    return instance;
  }

  @Override
  public Object childEvaluate(Parser parser, String functionName, List<Object> parameters)
      throws ParserException {
<<<<<<< HEAD
    if (functionName.equals("isTrusted")) {
      return MapTool.getParser().isMacroTrusted() ? BigDecimal.ONE : BigDecimal.ZERO;
    } else if (functionName.equals("isEnabled")) {
=======
    if (functionName.equalsIgnoreCase("isTrusted")) {
      return MapTool.getParser().isMacroTrusted() ? BigDecimal.ONE : BigDecimal.ZERO;
    } else if (functionName.equalsIgnoreCase("isExternalMacroAccessAllowed")) {
>>>>>>> eb3b3689
      return AppPreferences.getAllowExternalMacroAccess() ? BigDecimal.ONE : BigDecimal.ZERO;
    } else {
      // functionName is isGM
      if (parameters.isEmpty())
        return MapTool.getPlayer().isGM() ? BigDecimal.ONE : BigDecimal.ZERO;
      else {

        return getGMs().contains(parameters.get(0)) ? BigDecimal.ONE : BigDecimal.ZERO;
      }
    }
  }

  /**
   * retrieves a list of GMs
   *
   * @return copied from MacroLinkFunctions since its private there
   */
  private List<String> getGMs() {
    List<String> gms = new ArrayList<String>();

    Iterator<Player> pliter = MapTool.getPlayerList().iterator();
    while (pliter.hasNext()) {
      Player plr = pliter.next();
      if (plr.isGM()) {
        gms.add(plr.getName());
      }
    }
    return gms;
  }
}<|MERGE_RESOLUTION|>--- conflicted
+++ resolved
@@ -1,15 +1,12 @@
 /*
- * This software Copyright by the RPTools.net development team, and
- * licensed under the Affero GPL Version 3 or, at your option, any later
- * version.
+ * This software Copyright by the RPTools.net development team, and licensed under the Affero GPL
+ * Version 3 or, at your option, any later version.
  *
- * MapTool Source Code is distributed in the hope that it will be
- * useful, but WITHOUT ANY WARRANTY; without even the implied warranty
- * of MERCHANTABILITY or FITNESS FOR A PARTICULAR PURPOSE.
+ * MapTool Source Code is distributed in the hope that it will be useful, but WITHOUT ANY WARRANTY;
+ * without even the implied warranty of MERCHANTABILITY or FITNESS FOR A PARTICULAR PURPOSE.
  *
- * You should have received a copy of the GNU Affero General Public
- * License * along with this source Code.  If not, please visit
- * <http://www.gnu.org/licenses/> and specifically the Affero license
+ * You should have received a copy of the GNU Affero General Public License * along with this source
+ * Code. If not, please visit <http://www.gnu.org/licenses/> and specifically the Affero license
  * text at <http://www.gnu.org/licenses/agpl.html>.
  */
 package net.rptools.maptool.client.functions;
@@ -18,6 +15,7 @@
 import java.util.ArrayList;
 import java.util.Iterator;
 import java.util.List;
+
 import net.rptools.maptool.client.AppPreferences;
 import net.rptools.maptool.client.MapTool;
 import net.rptools.maptool.model.Player;
@@ -26,55 +24,48 @@
 import net.rptools.parser.function.AbstractFunction;
 
 public class IsTrustedFunction extends AbstractFunction {
-  private static final IsTrustedFunction instance = new IsTrustedFunction();
+    private static final IsTrustedFunction instance = new IsTrustedFunction();
 
-  private IsTrustedFunction() {
-    super(0, 1, "isTrusted", "isGM", "isExternalMacroAccessAllowed");
-  }
+    private IsTrustedFunction() {
+        super(0, 1, "isTrusted", "isGM", "isExternalMacroAccessAllowed");
+    }
 
-  public static IsTrustedFunction getInstance() {
-    return instance;
-  }
+    public static IsTrustedFunction getInstance() {
+        return instance;
+    }
 
-  @Override
-  public Object childEvaluate(Parser parser, String functionName, List<Object> parameters)
-      throws ParserException {
-<<<<<<< HEAD
-    if (functionName.equals("isTrusted")) {
-      return MapTool.getParser().isMacroTrusted() ? BigDecimal.ONE : BigDecimal.ZERO;
-    } else if (functionName.equals("isEnabled")) {
-=======
-    if (functionName.equalsIgnoreCase("isTrusted")) {
-      return MapTool.getParser().isMacroTrusted() ? BigDecimal.ONE : BigDecimal.ZERO;
-    } else if (functionName.equalsIgnoreCase("isExternalMacroAccessAllowed")) {
->>>>>>> eb3b3689
-      return AppPreferences.getAllowExternalMacroAccess() ? BigDecimal.ONE : BigDecimal.ZERO;
-    } else {
-      // functionName is isGM
-      if (parameters.isEmpty())
-        return MapTool.getPlayer().isGM() ? BigDecimal.ONE : BigDecimal.ZERO;
-      else {
+    @Override
+    public Object childEvaluate(Parser parser, String functionName, List<Object> parameters) throws ParserException {
+        if (functionName.equalsIgnoreCase("isTrusted")) {
+            return MapTool.getParser().isMacroTrusted() ? BigDecimal.ONE : BigDecimal.ZERO;
+        } else if (functionName.equalsIgnoreCase("isExternalMacroAccessAllowed")) {
+            return AppPreferences.getAllowExternalMacroAccess() ? BigDecimal.ONE : BigDecimal.ZERO;
+        } else {
+            // functionName is isGM
+            if (parameters.isEmpty())
+                return MapTool.getPlayer().isGM() ? BigDecimal.ONE : BigDecimal.ZERO;
+            else {
 
-        return getGMs().contains(parameters.get(0)) ? BigDecimal.ONE : BigDecimal.ZERO;
-      }
+                return getGMs().contains(parameters.get(0)) ? BigDecimal.ONE : BigDecimal.ZERO;
+            }
+        }
     }
-  }
 
-  /**
-   * retrieves a list of GMs
-   *
-   * @return copied from MacroLinkFunctions since its private there
-   */
-  private List<String> getGMs() {
-    List<String> gms = new ArrayList<String>();
+    /**
+     * retrieves a list of GMs
+     *
+     * @return copied from MacroLinkFunctions since its private there
+     */
+    private List<String> getGMs() {
+        List<String> gms = new ArrayList<String>();
 
-    Iterator<Player> pliter = MapTool.getPlayerList().iterator();
-    while (pliter.hasNext()) {
-      Player plr = pliter.next();
-      if (plr.isGM()) {
-        gms.add(plr.getName());
-      }
+        Iterator<Player> pliter = MapTool.getPlayerList().iterator();
+        while (pliter.hasNext()) {
+            Player plr = pliter.next();
+            if (plr.isGM()) {
+                gms.add(plr.getName());
+            }
+        }
+        return gms;
     }
-    return gms;
-  }
 }