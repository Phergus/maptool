/*
 * This software Copyright by the RPTools.net development team, and
 * licensed under the Affero GPL Version 3 or, at your option, any later
 * version.
 *
 * MapTool Source Code is distributed in the hope that it will be
 * useful, but WITHOUT ANY WARRANTY; without even the implied warranty
 * of MERCHANTABILITY or FITNESS FOR A PARTICULAR PURPOSE.
 *
 * You should have received a copy of the GNU Affero General Public
 * License * along with this source Code.  If not, please visit
 * <http://www.gnu.org/licenses/> and specifically the Affero license
 * text at <http://www.gnu.org/licenses/agpl.html>.
 */
package net.rptools.maptool.client.functions;

import java.awt.BasicStroke;
import java.awt.Polygon;
import java.awt.geom.AffineTransform;
import java.awt.geom.Area;
import java.awt.geom.Path2D;
import java.awt.geom.PathIterator;
import java.math.BigDecimal;
import java.text.ParseException;
import java.util.ArrayList;
import java.util.List;
<<<<<<< HEAD
import net.rptools.lib.swing.SwingUtil;
=======
>>>>>>> eb3b3689
import net.rptools.maptool.client.MapTool;
import net.rptools.maptool.client.MapToolVariableResolver;
import net.rptools.maptool.client.ui.zone.ZoneRenderer;
import net.rptools.maptool.client.ui.zone.vbl.TokenVBL;
import net.rptools.maptool.language.I18N;
import net.rptools.maptool.model.Token;
import net.rptools.maptool.util.StringUtil;
import net.rptools.parser.Parser;
import net.rptools.parser.ParserException;
import net.rptools.parser.function.AbstractFunction;
import net.sf.json.JSONArray;
import net.sf.json.JSONObject;

/**
 * New class extending AbstractFunction to create new "Macro Functions" drawVBL, eraseVBL, getVBL
 *
 * <p>drawVBL(jsonArray) :: Takes an array of JSON Objects containing information to draw a Shape in
 * VBL
 *
 * <p>eraseVBL(jsonArray) :: Takes an array of JSON Objects containing information to erase a Shape
 * in VBL
 *
 * <p>getVBL(jsonArray) :: Get the VBL for a given area and return as array of points
 */
public class VBL_Functions extends AbstractFunction {
  private static final VBL_Functions instance = new VBL_Functions();
  private static final String[] paramTranslate = new String[] {"tx", "ty"};
  private static final String[] paramScale = new String[] {"sx", "sy"};

  private VBL_Functions() {
    super(0, 2, "drawVBL", "eraseVBL", "getVBL", "getTokenVBL", "setTokenVBL", "transferVBL");
  }

  public static VBL_Functions getInstance() {
    return instance;
  }

  private static enum Shape {
    RECTANGLE,
    POLYGON,
    CROSS,
    CIRCLE,
    AUTO,
    NONE
  };

  @Override
  public Object childEvaluate(Parser parser, String functionName, List<Object> parameters)
      throws ParserException {
    ZoneRenderer renderer = MapTool.getFrame().getCurrentZoneRenderer();

    if (functionName.equals("drawVBL") || functionName.equals("eraseVBL")) {
      boolean erase = false;

      if (parameters.size() != 1) {
        throw new ParserException(
            I18N.getText(
                "macro.function.general.wrongNumParam", functionName, 1, parameters.size()));
      }

      if (!MapTool.getParser().isMacroPathTrusted())
        throw new ParserException(I18N.getText("macro.function.general.noPerm", functionName));

      if (functionName.equals("eraseVBL")) erase = true;

      Object j = JSONMacroFunctions.asJSON(parameters.get(0).toString().toLowerCase());
      if (!(j instanceof JSONObject || j instanceof JSONArray)) {
        throw new ParserException(
            I18N.getText(
                "macro.function.json.unknownType",
                j == null ? parameters.get(0).toString() : j.toString(),
                functionName));
      }

      JSONArray vblArray = JSONArray.fromObject(j);

      for (int i = 0; i < vblArray.size(); i++) {
        JSONObject vblObject = vblArray.getJSONObject(i);

        Shape vblShape = Shape.valueOf(vblObject.getString("shape").toUpperCase());
        switch (vblShape) {
          case RECTANGLE:
            drawRectangleVBL(renderer, vblObject, erase);
            break;
          case POLYGON:
            drawPolygonVBL(renderer, vblObject, erase);
            break;
          case CROSS:
            drawCrossVBL(renderer, vblObject, erase);
            break;
          case CIRCLE:
            drawCircleVBL(renderer, vblObject, erase);
            break;
          case NONE:
            break;
          default:
            break;
        }
      }
    }

    if (functionName.equals("getVBL")) {
      boolean simpleJSON = false; // If true, send only array of x,y

      if (parameters.size() > 2)
        throw new ParserException(
            I18N.getText(
                "macro.function.general.tooManyParam", functionName, 1, parameters.size()));

      if (parameters.isEmpty())
        throw new ParserException(
            I18N.getText(
                "macro.function.general.notenoughparms", functionName, 1, parameters.size()));

      if (!MapTool.getParser().isMacroPathTrusted())
        throw new ParserException(I18N.getText("macro.function.general.noPerm", functionName));

      if (parameters.size() == 2 && !parameters.get(1).equals(BigDecimal.ZERO)) simpleJSON = true;

      Object j = JSONMacroFunctions.asJSON(parameters.get(0).toString().toLowerCase());
      if (!(j instanceof JSONObject || j instanceof JSONArray)) {
        throw new ParserException(
            I18N.getText(
                "macro.function.json.unknownType",
                j == null ? parameters.get(0).toString() : j.toString(),
                functionName));
      }

      JSONArray vblArray = JSONArray.fromObject(j);
      Area vblArea = null;
      for (int i = 0; i < vblArray.size(); i++) {
        JSONObject vblObject = vblArray.getJSONObject(i);
        if (vblArea == null) {
          vblArea = getVBL(renderer, vblObject);
        } else {
          vblArea.add(getVBL(renderer, vblObject));
        }
      }
      return getAreaPoints(vblArea, simpleJSON);
    }

    if (functionName.equals("getTokenVBL")) {
      Token token;

      if (parameters.size() == 1) {
        token = FindTokenFunctions.findToken(parameters.get(0).toString(), null);
        if (token == null) {
          throw new ParserException(
              I18N.getText(
                  "macro.function.general.unknownToken",
                  "getTokenVBL",
                  parameters.get(0).toString()));
        }
      } else if (parameters.size() == 0) {
        MapToolVariableResolver res = (MapToolVariableResolver) parser.getVariableResolver();
        token = res.getTokenInContext();
        if (token == null) {
          throw new ParserException(
              I18N.getText("macro.function.general.noImpersonated", "getTokenVBL"));
        }
      } else {
        throw new ParserException(
            I18N.getText(
                "macro.function.general.tooManyParam", "getTokenVBL", 1, parameters.size()));
      }

      Area vblArea = token.getVBL();
      if (vblArea != null) return getAreaPoints(vblArea, false);
      else return "";
    }

    if (functionName.equals("setTokenVBL")) {
      Token token = null;

      if (parameters.size() > 2)
        throw new ParserException(
            I18N.getText(
                "macro.function.general.tooManyParam", functionName, 1, parameters.size()));

      if (parameters.isEmpty())
        throw new ParserException(
            I18N.getText(
                "macro.function.general.notenoughparms", functionName, 1, parameters.size()));

      if (!MapTool.getParser().isMacroPathTrusted())
        throw new ParserException(I18N.getText("macro.function.general.noPerm", functionName));

      Object jsonArea = JSONMacroFunctions.asJSON(parameters.get(0).toString().toLowerCase());

      if (parameters.size() == 2) {
        token = FindTokenFunctions.findToken(parameters.get(1).toString(), null);

        if (token == null) {
          throw new ParserException(
              I18N.getText(
                  "macro.function.general.unknownToken",
                  "getTokenVBL",
                  parameters.get(0).toString()));
        }

        if (!(jsonArea instanceof JSONObject || jsonArea instanceof JSONArray)) {
          throw new ParserException(
              I18N.getText(
                  "macro.function.json.unknownType",
                  jsonArea == null ? parameters.get(0).toString() : jsonArea.toString(),
                  functionName));
        }
      } else if (parameters.size() == 1) {
        MapToolVariableResolver res = (MapToolVariableResolver) parser.getVariableResolver();
        token = res.getTokenInContext();
        if (token == null) {
          throw new ParserException(
              I18N.getText("macro.function.general.noImpersonated", "getTokenVBL"));
        }
        if (!(jsonArea instanceof JSONObject || jsonArea instanceof JSONArray)) {
          throw new ParserException(
              I18N.getText(
                  "macro.function.json.unknownType",
                  jsonArea == null ? parameters.get(0).toString() : jsonArea.toString(),
                  functionName));
        }
      }

      Area tokenVBL = new Area();
      JSONArray vblArray = JSONArray.fromObject(jsonArea);
      for (int i = 0; i < vblArray.size(); i++) {
        JSONObject vblObject = vblArray.getJSONObject(i);

        Shape vblShape = Shape.valueOf(vblObject.getString("shape").toUpperCase());
        switch (vblShape) {
          case RECTANGLE:
            tokenVBL.add(drawRectangleVBL(null, vblObject, false));
            break;
          case POLYGON:
            tokenVBL.add(drawPolygonVBL(null, vblObject, false));
            break;
          case CROSS:
            tokenVBL.add(drawCrossVBL(null, vblObject, false));
            break;
          case CIRCLE:
            tokenVBL.add(drawCircleVBL(null, vblObject, false));
            break;
          case AUTO:
            int alpha = getJSONint(vblObject, "alpha", "setTokenVBL[Auto]");
            if (alpha < 0 || alpha > 255)
              throw new ParserException(
                  I18N.getText("macro.function.input.illegalArgumentType", alpha, "0-255"));
            System.out.println("Alpha: " + alpha);
            tokenVBL = TokenVBL.createVblArea(token, alpha);
            break;
          case NONE:
            tokenVBL = null;
            break;
        }
      }

      token.setVBL(tokenVBL);
    }

    if (functionName.equals("transferVBL")) {
      Token token = null;

      if (parameters.size() > 2)
        throw new ParserException(
            I18N.getText(
                "macro.function.general.tooManyParam", functionName, 1, parameters.size()));

      if (parameters.isEmpty())
        throw new ParserException(
            I18N.getText(
                "macro.function.general.notenoughparms", functionName, 1, parameters.size()));

      if (!MapTool.getParser().isMacroPathTrusted())
        throw new ParserException(I18N.getText("macro.function.general.noPerm", functionName));

      if (parameters.size() == 2) {
        token = FindTokenFunctions.findToken(parameters.get(1).toString(), null);

        if (token == null) {
          throw new ParserException(
              I18N.getText(
                  "macro.function.general.unknownToken",
                  "getTokenVBL",
                  parameters.get(0).toString()));
        }
      } else if (parameters.size() == 1) {
        MapToolVariableResolver res = (MapToolVariableResolver) parser.getVariableResolver();
        token = res.getTokenInContext();
        if (token == null) {
          throw new ParserException(
              I18N.getText("macro.function.general.noImpersonated", "getTokenVBL"));
        }
      }

      Object val = parameters.get(0);
      boolean vblFromToken;

      if (val instanceof Integer) {
        vblFromToken = ((Integer) val).intValue() != 0;
      } else if (val instanceof Boolean) {
        vblFromToken = ((Boolean) val).booleanValue();
      } else {
        try {
          vblFromToken = Integer.parseInt(val.toString()) != 0;
        } catch (NumberFormatException e) {
          vblFromToken = Boolean.parseBoolean(val.toString());
        }
      }

      if (vblFromToken) {
<<<<<<< HEAD
        renderVBL(renderer, token.getTransformedVBL(), false);
      } else {
        Rectangle footprintBounds = token.getBounds(renderer.getZone());
        Area newTokenVBL = new Area(footprintBounds);
        Dimension imgSize = new Dimension(token.getWidth(), token.getHeight());
        SwingUtil.constrainTo(imgSize, footprintBounds.width, footprintBounds.height);
        AffineTransform atArea = new AffineTransform();

        double tx, ty, sx, sy;

        // Prepare to reverse all the current token transformations so we can store a
        // raw untransformed version on the Token
        if (token.isSnapToScale()) {
          tx =
              -newTokenVBL.getBounds().getX()
                  - (int) ((footprintBounds.getWidth() - imgSize.getWidth()) / 2);
          ty =
              -newTokenVBL.getBounds().getY()
                  - (int) ((footprintBounds.getHeight() - imgSize.getHeight()) / 2);
          sx = 1 / (imgSize.getWidth() / token.getWidth());
          sy = 1 / (imgSize.getHeight() / token.getHeight());

          atArea.concatenate(AffineTransform.getScaleInstance(sx, sy));
        } else {
          tx = -newTokenVBL.getBounds().getX();
          ty = -newTokenVBL.getBounds().getY();
          sx = 1 / token.getScaleX();
          sy = 1 / token.getScaleY();

          atArea.concatenate(AffineTransform.getScaleInstance(sx, sy));
        }

        if (token.getShape() == Token.TokenShape.TOP_DOWN
            && Math.toRadians(token.getFacingInDegrees()) != 0.0) {
          // Get the center of the token bounds
          double rx = newTokenVBL.getBounds2D().getCenterX();
          double ry = newTokenVBL.getBounds2D().getCenterY();

          // Rotate the area to match the token facing
          AffineTransform captureArea =
              AffineTransform.getRotateInstance(Math.toRadians(token.getFacingInDegrees()), rx, ry);
          newTokenVBL = new Area(captureArea.createTransformedShape(newTokenVBL));

          // Capture the VBL via intersection
          newTokenVBL.intersect(renderer.getZone().getTopology());

          // Rotate the area back to prep to store on Token
          captureArea =
              AffineTransform.getRotateInstance(
                  -Math.toRadians(token.getFacingInDegrees()), rx, ry);
          newTokenVBL = new Area(captureArea.createTransformedShape(newTokenVBL));
        } else {
          // Token will not be rotated so lets just capture the VBL
          newTokenVBL.intersect(renderer.getZone().getTopology());
        }

        // Translate the capture to zero out the x,y to store on the Token
        atArea.concatenate(AffineTransform.getTranslateInstance(tx, ty));
        newTokenVBL = new Area(atArea.createTransformedShape(newTokenVBL));

        // Lets account for flipped images...
        atArea = new AffineTransform();
        if (token.isFlippedX()) {
          atArea.concatenate(AffineTransform.getScaleInstance(-1.0, 1.0));
          atArea.concatenate(AffineTransform.getTranslateInstance(-token.getWidth(), 0));
        }

        if (token.isFlippedY()) {
          atArea.concatenate(AffineTransform.getScaleInstance(1.0, -1.0));
          atArea.concatenate(AffineTransform.getTranslateInstance(0, -token.getHeight()));
        }

        // Do any final transformations for flipped images
        newTokenVBL = new Area(atArea.createTransformedShape(newTokenVBL));

        // Transform the VBL capture and store on the Token
        token.setVBL(newTokenVBL);
=======
        TokenVBL.renderVBL(renderer, token.getTransformedVBL(), false);
      } else {
        token.setVBL(TokenVBL.getMapVBL_transformed(renderer, token));
>>>>>>> eb3b3689
      }
    }

    return "";
  }

  /**
   * Get the required parameters needed from the JSON to draw a rectangle and render as VBL.
   *
   * @param renderer Reference to the ZoneRenderer
   * @param vblObject The JSONObject containing all the coordinates and values to needed to draw a
   *     rectangle.
   * @param erase Set to true to erase the rectangle in VBL, otherwise draw it
   * @return
   * @throws ParserException If the minimum required parameters are not present in the JSON, throw
   *     ParserException
   */
  private Area drawRectangleVBL(ZoneRenderer renderer, JSONObject vblObject, boolean erase)
      throws ParserException {
    String funcname = "drawVBL[Rectangle]";
    // Required Parameters
    String requiredParms[] = {"x", "y", "w", "h"};
    if (!jsonKeysExist(vblObject, requiredParms, funcname))
      throw new ParserException(
          I18N.getText("macro.function.general.argumentKeyTypeI", funcname, "{x,y,w,h}"));

    int x = getJSONint(vblObject, "x", funcname);
    int y = getJSONint(vblObject, "y", funcname);
    int w = getJSONint(vblObject, "w", funcname);
    int h = getJSONint(vblObject, "h", funcname);

    // Optional Parameters
    int fill = getJSONint(vblObject, "fill", funcname);
    double s = getJSONdouble(vblObject, "scale", funcname);
    double r = getJSONdouble(vblObject, "r", funcname);
    double facing = getJSONdouble(vblObject, "facing", funcname);
    float t = (float) getJSONdouble(vblObject, "thickness", funcname);
    boolean useFacing = vblObject.containsKey("facing");

    if (t < 2) {
      t = 2;
    } // Set default thickness to 2 if null or negative
    if (t % 2 != 0) {
      t -= 1;
    } // Set thickness an even number so we don't split .5 pixels on BasicStroke
    if (t > w - 2) {
      t = w - 2;
    } // Set thickness to width - 2 pixels if thicker
    if (t > h - 2) {
      t = h - 2;
    } // Set thickness to height -2 pixels if thicker
    if (w < 4) {
      w = 4;
    } // Set width to min of 4, as a 2 pixel thick rectangle as to be at least 4 pixels wide
    if (h < 4) {
      h = 4;
    } // Set height to min of 4, as a 2 pixel thick rectangle as to be at least 4 pixels high

    // Apply Scaling if requested
    if (s != 0) {
      // Subtracting "thickness" so drawing stays within "bounds"
      double w2 = (w * s) - t;
      double h2 = (h * s) - t;
      x = (int) (x + (t / 2));
      y = (int) (y + (t / 2));
      w = (int) w2;
      h = (int) h2;
    } else {
      // Subtracting "thickness" so drawing stays within "bounds"
      double w2 = w - t;
      double h2 = h - t;
      x = (int) (x + (t / 2));
      y = (int) (y + (t / 2));
      w = (int) w2;
      h = (int) h2;
    }
    // Apply Thickness, defaults to 2f
    BasicStroke stroke = new BasicStroke(t != 0f ? t : 2f);

    // Create the rectangle, unfilled
    Area area = new Area(stroke.createStrokedShape(new java.awt.Rectangle(x, y, w, h)));

    // Fill in the rectangle if requested
    if (fill != 0) area.add(new Area(new java.awt.Rectangle(x, y, w, h)));

    AffineTransform atArea = new AffineTransform();
    applyTranslate(funcname, atArea, vblObject, paramTranslate);

    // Rotate the Polygon if requested
    if (useFacing || r != 0) {
      // Find the center x,y coords of the rectangle
      int rx = area.getBounds().x + (area.getBounds().width / 2);
      int ry = area.getBounds().y + (area.getBounds().height / 2);

      // Override rx,ry coords if supplied
      String rParms[] = {"rx", "ry"};
      if (jsonKeysExist(vblObject, rParms, funcname)) {
        rx = getJSONint(vblObject, "rx", funcname);
        ry = getJSONint(vblObject, "ry", funcname);
      }
      if (useFacing) r = -(facing + 90);
      atArea.rotate(Math.toRadians(r), rx, ry);
    }
    applyScale(funcname, atArea, vblObject, paramScale);

    if (!atArea.isIdentity()) area.transform(atArea);

<<<<<<< HEAD
    return renderVBL(renderer, area, erase);
=======
    return TokenVBL.renderVBL(renderer, area, erase);
>>>>>>> eb3b3689
  }

  private void applyTranslate(
      String funcname, AffineTransform at, JSONObject vblObject, String[] params)
      throws ParserException {
    if (jsonKeysExist(vblObject, params, funcname)) {
      double tx = getJSONdouble(vblObject, "tx", funcname);
      double ty = getJSONdouble(vblObject, "ty", funcname);
      at.translate(tx, ty);
    }
  }

  private void applyScale(
      String funcname, AffineTransform at, JSONObject vblObject, String[] params)
      throws ParserException {
    if (jsonKeysExist(vblObject, params, funcname)) {
      double sx = getJSONdouble(vblObject, "sx", funcname);
      double sy = getJSONdouble(vblObject, "sy", funcname);
      at.scale(sx, sy);
    }
  }

  /**
   * Get the required parameters needed from the JSON to draw a Polygon and render as VBL.
   *
   * @param renderer Reference to the ZoneRenderer
   * @param vblObject The JSONObject containing all the coordinates and values to needed to draw a
   *     rectangle.
   * @param erase Set to true to erase the rectangle in VBL, otherwise draw it
   * @return
   * @throws ParserException If the minimum required parameters are not present in the JSON, throw
   *     ParserException
   */
  private Area drawPolygonVBL(ZoneRenderer renderer, JSONObject vblObject, boolean erase)
      throws ParserException {
    String funcname = "drawVBL[Polygon]";
    String requiredParms[] = {"points"};
    if (!jsonKeysExist(vblObject, requiredParms, funcname))
      throw new ParserException(
          I18N.getText("macro.function.general.argumentKeyTypeA", "points", funcname));

    // Get all the x,y coords for the Polygon, must have at least 2
    JSONArray points = vblObject.getJSONArray("points");
    if (points.size() < 2) {
      throw new ParserException(
          I18N.getText("macro.function.json.getInvalidEndIndex", funcname, 2, points.size()));
    }
    // Optional Parameters
    int fill = getJSONint(vblObject, "fill", funcname);
    int close = getJSONint(vblObject, "close", funcname);
    double r = getJSONdouble(vblObject, "r", funcname);
    double facing = getJSONdouble(vblObject, "facing", funcname);
    float t = (float) getJSONdouble(vblObject, "thickness", funcname);
    boolean useFacing = vblObject.containsKey("facing");

    if (!vblObject.containsKey("thickness")) t = 2; // Set default thickness if no value is passed.

    Area area = null;

    if (close == 0) {
      // User requests for polygon to not be closed, so a Path is used
      Path2D path = new Path2D.Double();
      double lastX = 0;
      double lastY = 0;

      for (int i = 0; i < points.size(); i++) {
        JSONObject point = points.getJSONObject(i);

        String requiredPointParms[] = {"x", "y"};
        if (!jsonKeysExist(point, requiredPointParms, funcname))
          throw new ParserException(
              I18N.getText("macro.function.general.argumentKeyTypeI", "{x,y}", funcname));

        double x = getJSONdouble(point, "x", funcname);
        double y = getJSONdouble(point, "y", funcname);

        if (path.getCurrentPoint() == null) {
          path.moveTo(x, y);
        } else if (!(lastX == x && lastY == y)) {
          path.lineTo(x, y);
          lastX = x;
          lastY = y;
        }
      }
      BasicStroke stroke =
          new BasicStroke(t > 0f ? t : 0f, BasicStroke.CAP_BUTT, BasicStroke.JOIN_MITER);
      area = new Area(stroke.createStrokedShape(path));
    } else {
      // User requests for polygon to be closed, so a Polygon is used which is automatically closed
      Polygon poly = new Polygon();

      for (int i = 0; i < points.size(); i++) {
        JSONObject point = points.getJSONObject(i);

        String requiredPointParms[] = {"x", "y"};
        if (!jsonKeysExist(point, requiredPointParms, funcname))
          throw new ParserException(
              I18N.getText("macro.function.general.argumentKeyTypeI", "{x,y}", funcname));

        int x = getJSONint(point, "x", funcname);
        int y = getJSONint(point, "y", funcname);

        poly.addPoint(x, y);
      }
      // A strokedShape will not be filled in and have a defined thickness.
      if (fill == 0) {
        BasicStroke stroke =
            new BasicStroke(t > 0f ? t : 0f, BasicStroke.CAP_BUTT, BasicStroke.JOIN_MITER);
        area = new Area(stroke.createStrokedShape(poly));
      } else {
        area = new Area(poly);
      }
    }
    AffineTransform atArea = new AffineTransform();
    applyTranslate(funcname, atArea, vblObject, paramTranslate);

    // Rotate the Polygon if requested
    if (useFacing || r != 0) {
      // Find the center x,y coords of the rectangle
      int rx = area.getBounds().x + (area.getBounds().width / 2);
      int ry = area.getBounds().y + (area.getBounds().height / 2);

      // Override rx,ry coords if supplied
      String rParms[] = {"rx", "ry"};
      if (jsonKeysExist(vblObject, rParms, funcname)) {
        rx = getJSONint(vblObject, "rx", funcname);
        ry = getJSONint(vblObject, "ry", funcname);
      }
      if (useFacing) r = -(facing + 90);

      atArea.rotate(Math.toRadians(r), rx, ry);
    }
    applyScale(funcname, atArea, vblObject, paramScale);

    if (!atArea.isIdentity()) area.transform(atArea);

<<<<<<< HEAD
    return renderVBL(renderer, area, erase);
=======
    return TokenVBL.renderVBL(renderer, area, erase);
>>>>>>> eb3b3689
  }

  /**
   * Get the required parameters needed from the JSON to draw two Polygon 'lines' and render as VBL.
   * This is a convenience function to draw two lines perpendicular to each other to form a "cross"
   * commonly used to block LOS for objects like Trees but still show most of the image.
   *
   * @param renderer Reference to the ZoneRenderer
   * @param vblObject The JSONObject containing all the coordinates and values to needed to draw a
   *     rectangle.
   * @param erase Set to true to erase the rectangle in VBL, otherwise draw it
   * @return the token.
   * @throws ParserException If the minimum required parameters are not present in the JSON, throw
   *     ParserException
   */
  private Area drawCrossVBL(ZoneRenderer renderer, JSONObject vblObject, boolean erase)
      throws ParserException {
    String funcname = "drawVBL[Cross]";
    // Required Parameters
    String requiredParms[] = {"x", "y", "w", "h"};
    if (!jsonKeysExist(vblObject, requiredParms, funcname))
      throw new ParserException(
          I18N.getText("macro.function.general.argumentKeyTypeI", "{x,y,w,h}", funcname));

    int x = getJSONint(vblObject, "x", funcname);
    int y = getJSONint(vblObject, "y", funcname);
    int w = getJSONint(vblObject, "w", funcname);
    int h = getJSONint(vblObject, "h", funcname);

    // Optional Parameters
    double s = getJSONdouble(vblObject, "scale", funcname);
    double r = getJSONdouble(vblObject, "r", funcname);
    double facing = getJSONdouble(vblObject, "facing", funcname);
    float t = (float) getJSONdouble(vblObject, "thickness", funcname);
    boolean useFacing = vblObject.containsKey("facing");

    // Apply Scaling if requested
    if (s != 0) {
      double w2 = w * s;
      double h2 = h * s;
      x = (int) (x - ((w2 - w) / 2));
      y = (int) (y - ((h2 - h) / 2));
      w = (int) w2;
      h = (int) h2;
    }
    // Apply Thickness, defaults to 2f
    BasicStroke stroke = new BasicStroke(t != 0f ? t : 2f);

    // Create the first line
    Polygon line = new Polygon();
    line.addPoint(x, y);
    line.addPoint(x + w, y + h);
    Area area = new Area(stroke.createStrokedShape(line));

    // Create the second line
    line.reset();
    line.addPoint(x, y + h);
    line.addPoint(x + w, y);
    area.add(new Area(stroke.createStrokedShape(line)));

    AffineTransform atArea = new AffineTransform();
    applyTranslate(funcname, atArea, vblObject, paramTranslate);

    // Rotate the Polygon if requested
    if (useFacing || r != 0) {
      // Find the center x,y coords of the rectangle
      int rx = area.getBounds().x + (area.getBounds().width / 2);
      int ry = area.getBounds().y + (area.getBounds().height / 2);

      // Override rx,ry coords if supplied
      String rParms[] = {"rx", "ry"};
      if (jsonKeysExist(vblObject, rParms, funcname)) {
        rx = getJSONint(vblObject, "rx", funcname);
        ry = getJSONint(vblObject, "ry", funcname);
      }
      if (useFacing) r = -(facing + 90);

      atArea.rotate(Math.toRadians(r), rx, ry);
    }
    applyScale(funcname, atArea, vblObject, paramScale);

    if (!atArea.isIdentity()) area.transform(atArea);

<<<<<<< HEAD
    return renderVBL(renderer, area, erase);
=======
    return TokenVBL.renderVBL(renderer, area, erase);
>>>>>>> eb3b3689
  }

  /**
   * Get the required parameters needed from the JSON to draw an approximate circle and render as
   * VBL.
   *
   * @param renderer Reference to the ZoneRenderer
   * @param vblObject The JSONObject containing all the coordinates and values to needed to draw a
   *     rectangle.
   * @param erase Set to true to erase the rectangle in VBL, otherwise draw it
   * @return
   * @throws ParserException If the minimum required parameters are not present in the JSON, throw
   *     ParserException
   */
  private Area drawCircleVBL(ZoneRenderer renderer, JSONObject vblObject, boolean erase)
      throws ParserException {
    String funcname = "drawVBL[Circle]";
    // Required Parameters
    String requiredParms[] = {"x", "y", "radius", "sides"};
    if (!jsonKeysExist(vblObject, requiredParms, funcname))
      throw new ParserException(
          I18N.getText("macro.function.general.argumentKeyTypeI", "{x,y,radius,sides}", funcname));

    int x = getJSONint(vblObject, "x", funcname);
    int y = getJSONint(vblObject, "y", funcname);
    double radius = getJSONdouble(vblObject, "radius", funcname);
    double sides = getJSONdouble(vblObject, "sides", funcname);

    // Optional Parameters
    int fill = getJSONint(vblObject, "fill", funcname);
    double rotation = getJSONdouble(vblObject, "r", funcname);
    double facing = getJSONdouble(vblObject, "facing", funcname);
    double scale = getJSONdouble(vblObject, "scale", funcname);
    float t = (float) getJSONdouble(vblObject, "thickness", funcname);
    boolean useFacing = vblObject.containsKey("facing");

    // Lets set some sanity limits
    if (sides < 3) sides = 3;
    if (sides > 100) sides = 100;

    // Apply Scaling if requested
    if (scale != 0) {
      radius = radius * scale;
    }

    // Subtracting "thickness" so drawing stays within "bounds"
    radius -= ((t / 2));
    x -= 1;
    y -= 1;

    // Apply Thickness, defaults to 2f
    BasicStroke stroke = new BasicStroke(t != 0f ? t : 2f);
    Polygon fakeCircle = new Polygon();

    double PI = Math.PI;

    for (int i = 0; i < sides; i++) {
      int Xi = (int) (x + radius * Math.cos(2.0 * PI * i / sides));
      int Yi = (int) (y + radius * Math.sin(2.0 * PI * i / sides));
      fakeCircle.addPoint(Xi, Yi);
    }
    // Create the circle, unfilled
    Area area = new Area(stroke.createStrokedShape(fakeCircle));

    // Fill in the circle if requested
    if (fill != 0) area.add(new Area(fakeCircle));

    AffineTransform atArea = new AffineTransform();
    applyTranslate(funcname, atArea, vblObject, paramTranslate);

    // Rotate the Polygon if requested
    if (useFacing || rotation != 0) {
      // Find the center x,y coords of the rectangle
      int rx = area.getBounds().x + (area.getBounds().width / 2);
      int ry = area.getBounds().y + (area.getBounds().height / 2);

      // Override rx,ry coords if supplied
      String rParms[] = {"rx", "ry"};
      if (jsonKeysExist(vblObject, rParms, funcname)) {
        rx = getJSONint(vblObject, "rx", funcname);
        ry = getJSONint(vblObject, "ry", funcname);
      }
      if (useFacing) rotation = -(facing + 90);

      atArea.rotate(Math.toRadians(rotation), rx, ry);
    }
    applyScale(funcname, atArea, vblObject, paramScale);

    if (!atArea.isIdentity()) area.transform(atArea);

<<<<<<< HEAD
    return renderVBL(renderer, area, erase);
=======
    return TokenVBL.renderVBL(renderer, area, erase);
>>>>>>> eb3b3689
  }

  /**
   * Get the required parameters needed from the JSON to get/set VBL within a defined rectangle.
   *
   * @param renderer Reference to the ZoneRenderer
   * @param vblObject The JSONObject containing all the coordinates and values to needed to draw a
   *     rectangle.
   * @throws ParserException If the minimum required parameters are not present in the JSON, throw
   *     ParserException
   */
  private Area getVBL(ZoneRenderer renderer, JSONObject vblObject) throws ParserException {
    String funcname = "getVBL[Rectangle]";
    // Required Parameters
    String requiredParms[] = {"x", "y", "w", "h"};
    if (!jsonKeysExist(vblObject, requiredParms, funcname))
      throw new ParserException(
          I18N.getText("macro.function.general.argumentKeyTypeI", "{x,y,w,h}", funcname));

    int x = getJSONint(vblObject, "x", funcname);
    int y = getJSONint(vblObject, "y", funcname);
    int w = getJSONint(vblObject, "w", funcname);
    int h = getJSONint(vblObject, "h", funcname);

    // Optional Parameters
    int fill = getJSONint(vblObject, "fill", funcname);
    double s = getJSONdouble(vblObject, "scale", funcname);
    double r = getJSONdouble(vblObject, "r", funcname);
    double facing = getJSONdouble(vblObject, "facing", funcname);
    float t = (float) getJSONdouble(vblObject, "thickness", funcname);
    boolean useFacing = vblObject.containsKey("facing");

    // Allow thickness of 0 and default to 0 to allow complete capture of VBL under a token.
    if (t < 0) t = 0; // Set default thickness to 0 if null or negative
    if (w < 4) w = 4; // Set width to min of 4, as a 2 pixel thick rectangle as to
    // be at least 4 pixels wide
    if (h < 4) h = 4; // Set height to min of 4, as a 2 pixel thick rectangle as to
    // be at least 4 pixels high

    // Apply Scaling if requested
    if (s != 0) {
      // Subtracting "thickness" so drawing stays within "bounds"
      double w2 = (w * s) - t;
      double h2 = (h * s) - t;
      x = (int) (x + (t / 2));
      y = (int) (y + (t / 2));
      w = (int) w2;
      h = (int) h2;
    } else {
      // Subtracting "thickness" so drawing stays within "bounds"
      double w2 = w - t;
      double h2 = h - t;
      x = (int) (x + (t / 2));
      y = (int) (y + (t / 2));
      w = (int) w2;
      h = (int) h2;
    }
    // Apply Thickness, defaults handled above
    BasicStroke stroke = new BasicStroke(t);

    // Create the rectangle, unfilled
    Area area = new Area(stroke.createStrokedShape(new java.awt.Rectangle(x, y, w, h)));

    // Fill in the rectangle if requested
    if (fill != 0) area.add(new Area(new java.awt.Rectangle(x, y, w, h)));

    // Rotate the rectangle if requested
    if (useFacing || r != 0) {
      // Find the center x,y coords of the rectangle
      int rx = x + (w / 2);
      int ry = y + (h / 2);

      // Override rx,ry coords if supplied
      String rParms[] = {"rx", "ry"};
      if (jsonKeysExist(vblObject, rParms, funcname)) {
        rx = getJSONint(vblObject, "rx", funcname);
        ry = getJSONint(vblObject, "ry", funcname);
      }
      if (useFacing) r = -(facing + 90);

      AffineTransform atArea = new AffineTransform();
      atArea.rotate(Math.toRadians(r), rx, ry);
      area.transform(atArea);
    }
    area.intersect(renderer.getZone().getTopology());
    return area;
  }

  /**
   * Get the required parameters needed from the JSON to get/set VBL within a defined rectangle.
   *
   * @param area Area passed in to convert to path of points
   * @param simpleJSON Boolean to set output to array of points or key/value pairs
   */
  private String getAreaPoints(Area area, boolean simpleJSON) {
    ArrayList<double[]> areaPoints = new ArrayList<double[]>();
    double[] coords = new double[6];

    for (PathIterator pi = area.getPathIterator(null); !pi.isDone(); pi.next()) {
      // The type will be SEG_LINETO, SEG_MOVETO, or SEG_CLOSE
      // Because the Area is composed of straight lines
      int type = pi.currentSegment(coords);

      // We record a double array of {segment type, x coord, y coord}
      double[] pathIteratorCoords = {type, coords[0], coords[1]};
      areaPoints.add(pathIteratorCoords);
    }
    // Now that we have the Area defined as commands, lets record the points
    // into a json array of json objects.
    // Each shape will be it's own json object which each object contains an
    // array of x,y coords
    JSONObject polygon = new JSONObject();
    JSONArray linePoints = new JSONArray();
    JSONArray allPolygons = new JSONArray();

    polygon.put("generated", 1);
    polygon.put("shape", "polygon");

    double[] defaultPos = null;
    double[] moveTo = null;

    for (double[] currentElement : areaPoints) {
      // Create a json object to hold the x,y key/value pairs
      JSONObject line = new JSONObject();

      // 2 decimals is precise enough, we will deal in .5 pixels mostly.
      currentElement[1] = Math.floor(currentElement[1] * 100) / 100;
      currentElement[2] = Math.floor(currentElement[2] * 100) / 100;

      // Make the lines
      if (currentElement[0] == PathIterator.SEG_MOVETO) {
        if (defaultPos == null) {
          defaultPos = currentElement;
        } else {
          line.put("x", defaultPos[1]);
          line.put("y", defaultPos[2]);
          linePoints.add(line);
          line = new JSONObject();
        }
        moveTo = currentElement;

        line.put("x", currentElement[1]);
        line.put("y", currentElement[2]);
        linePoints.add(line);
      } else if (currentElement[0] == PathIterator.SEG_LINETO) {
        line.put("x", currentElement[1]);
        line.put("y", currentElement[2]);
        linePoints.add(line);
      } else if (currentElement[0] == PathIterator.SEG_CLOSE) {
        line.put("x", moveTo[1]);
        line.put("y", moveTo[2]);
        linePoints.add(line);
      } else {
        // System.out.println("in getAreaPoints(): found a curve, ignoring");
      }
    }
    if (simpleJSON) {
      int count = 0;
      for (int i = 0; i < linePoints.size(); i++) {
        JSONObject points = (JSONObject) linePoints.get(i);
        allPolygons.add(count, points.get("x"));
        count++;
        allPolygons.add(count, points.get("y"));
        count++;
      }
    } else {
      polygon.put("fill", 1);
      polygon.put("close", 1);
      polygon.put("thickness", 0);
      polygon.put("points", linePoints);
      allPolygons.add(polygon);
    }

    return allPolygons.toString();
  }

  /**
   * Check to see if all needed parameters/keys in the JSON exist.
   *
   * @param jsonObject The JSONObject to validate.
   * @param parmList A String array of keys to look up.
   * @return boolean Return true only if all keys exist, otherwise return false if any key is
   *     missing.
   */
  private boolean jsonKeysExist(JSONObject jsonObject, String[] parmList, String funcname) {
    for (String parm : parmList) {
      if (!jsonObject.containsKey(parm)) return false;
    }
    return true;
  }

  /**
   * This is a convenience method to fetch and return an int value from the JSON if key exists,
   * otherwise return 0.
   *
   * @param jsonObject The JSONObject to get key from.
   * @param key The string value to look for in the JSON.
   * @return An int
   */
  private int getJSONint(JSONObject jsonObject, String key, String funcname)
      throws ParserException {
    int value = 0;

    try {
      if (jsonObject.containsKey(key)) {
        Object v = jsonObject.get(key);
        if (v instanceof String) value = StringUtil.parseInteger((String) v);
        else if (v instanceof Number) value = ((Number) v).intValue();
        else {
          // Is this even possible?
          throw new ParserException(
              I18N.getText("macro.function.general.argumentKeyTypeD", funcname, key));
        }
      }
    } catch (net.sf.json.JSONException e) {
      throw new ParserException(
          I18N.getText("macro.function.general.argumentKeyTypeI", funcname, key));
    } catch (ParseException e) {
      throw new ParserException(
          I18N.getText("macro.function.general.argumentKeyTypeI", funcname, key));
    }
    return value;
  }

  /**
   * This is a convenience method to fetch and return a double value from the JSON if key exists,
   * otherwise return 0.
   *
   * @param jsonObject The JSON object to get key from.
   * @param key The string value to look for in the JSON.
   * @return A double
   */
  private double getJSONdouble(JSONObject jsonObject, String key, String funcname)
      throws ParserException {
    double value = key.equals("facing") ? -90 : 0;
    try {
      if (jsonObject.containsKey(key)) {
        Object v = jsonObject.get(key);
        if (v instanceof String) value = StringUtil.parseDecimal((String) v);
        else if (v instanceof Number) value = ((Number) v).doubleValue();
        else {
          // Is this even possible?
          throw new ParserException(
              I18N.getText("macro.function.general.argumentKeyTypeD", funcname, key));
        }
      }
    } catch (net.sf.json.JSONException e) {
      throw new ParserException(
          I18N.getText("macro.function.general.argumentKeyTypeD", funcname, key));
    } catch (ParseException e) {
      throw new ParserException(
          I18N.getText("macro.function.general.argumentKeyTypeD", funcname, key));
    }
    return value;
  }
<<<<<<< HEAD

  /**
   * This is a convenience method to send the VBL Area to be rendered to the server
   *
   * @param renderer Reference to the ZoneRenderer
   * @param area A valid Area containing VBL polygons
   * @param erase Set to true to erase the VBL, otherwise draw it
   */
  private Area renderVBL(ZoneRenderer renderer, Area area, boolean erase) {
    if (renderer == null) return area;

    if (erase) {
      renderer.getZone().removeTopology(area);
      MapTool.serverCommand().removeTopology(renderer.getZone().getId(), area);
    } else {
      renderer.getZone().addTopology(area);
      MapTool.serverCommand().addTopology(renderer.getZone().getId(), area);
    }

    renderer.repaint();
    return null;
  }
=======
>>>>>>> eb3b3689
}<|MERGE_RESOLUTION|>--- conflicted
+++ resolved
@@ -1,15 +1,12 @@
 /*
- * This software Copyright by the RPTools.net development team, and
- * licensed under the Affero GPL Version 3 or, at your option, any later
- * version.
+ * This software Copyright by the RPTools.net development team, and licensed under the Affero GPL
+ * Version 3 or, at your option, any later version.
  *
- * MapTool Source Code is distributed in the hope that it will be
- * useful, but WITHOUT ANY WARRANTY; without even the implied warranty
- * of MERCHANTABILITY or FITNESS FOR A PARTICULAR PURPOSE.
+ * MapTool Source Code is distributed in the hope that it will be useful, but WITHOUT ANY WARRANTY;
+ * without even the implied warranty of MERCHANTABILITY or FITNESS FOR A PARTICULAR PURPOSE.
  *
- * You should have received a copy of the GNU Affero General Public
- * License * along with this source Code.  If not, please visit
- * <http://www.gnu.org/licenses/> and specifically the Affero license
+ * You should have received a copy of the GNU Affero General Public License * along with this source
+ * Code. If not, please visit <http://www.gnu.org/licenses/> and specifically the Affero license
  * text at <http://www.gnu.org/licenses/agpl.html>.
  */
 package net.rptools.maptool.client.functions;
@@ -24,10 +21,7 @@
 import java.text.ParseException;
 import java.util.ArrayList;
 import java.util.List;
-<<<<<<< HEAD
-import net.rptools.lib.swing.SwingUtil;
-=======
->>>>>>> eb3b3689
+
 import net.rptools.maptool.client.MapTool;
 import net.rptools.maptool.client.MapToolVariableResolver;
 import net.rptools.maptool.client.ui.zone.ZoneRenderer;
@@ -44,1097 +38,954 @@
 /**
  * New class extending AbstractFunction to create new "Macro Functions" drawVBL, eraseVBL, getVBL
  *
- * <p>drawVBL(jsonArray) :: Takes an array of JSON Objects containing information to draw a Shape in
+ * <p>
+ * drawVBL(jsonArray) :: Takes an array of JSON Objects containing information to draw a Shape in
  * VBL
  *
- * <p>eraseVBL(jsonArray) :: Takes an array of JSON Objects containing information to erase a Shape
- * in VBL
+ * <p>
+ * eraseVBL(jsonArray) :: Takes an array of JSON Objects containing information to erase a Shape in
+ * VBL
  *
- * <p>getVBL(jsonArray) :: Get the VBL for a given area and return as array of points
+ * <p>
+ * getVBL(jsonArray) :: Get the VBL for a given area and return as array of points
  */
 public class VBL_Functions extends AbstractFunction {
-  private static final VBL_Functions instance = new VBL_Functions();
-  private static final String[] paramTranslate = new String[] {"tx", "ty"};
-  private static final String[] paramScale = new String[] {"sx", "sy"};
-
-  private VBL_Functions() {
-    super(0, 2, "drawVBL", "eraseVBL", "getVBL", "getTokenVBL", "setTokenVBL", "transferVBL");
-  }
-
-  public static VBL_Functions getInstance() {
-    return instance;
-  }
-
-  private static enum Shape {
-    RECTANGLE,
-    POLYGON,
-    CROSS,
-    CIRCLE,
-    AUTO,
-    NONE
-  };
-
-  @Override
-  public Object childEvaluate(Parser parser, String functionName, List<Object> parameters)
-      throws ParserException {
-    ZoneRenderer renderer = MapTool.getFrame().getCurrentZoneRenderer();
-
-    if (functionName.equals("drawVBL") || functionName.equals("eraseVBL")) {
-      boolean erase = false;
-
-      if (parameters.size() != 1) {
-        throw new ParserException(
-            I18N.getText(
-                "macro.function.general.wrongNumParam", functionName, 1, parameters.size()));
-      }
-
-      if (!MapTool.getParser().isMacroPathTrusted())
-        throw new ParserException(I18N.getText("macro.function.general.noPerm", functionName));
-
-      if (functionName.equals("eraseVBL")) erase = true;
-
-      Object j = JSONMacroFunctions.asJSON(parameters.get(0).toString().toLowerCase());
-      if (!(j instanceof JSONObject || j instanceof JSONArray)) {
-        throw new ParserException(
-            I18N.getText(
-                "macro.function.json.unknownType",
-                j == null ? parameters.get(0).toString() : j.toString(),
-                functionName));
-      }
-
-      JSONArray vblArray = JSONArray.fromObject(j);
-
-      for (int i = 0; i < vblArray.size(); i++) {
-        JSONObject vblObject = vblArray.getJSONObject(i);
-
-        Shape vblShape = Shape.valueOf(vblObject.getString("shape").toUpperCase());
-        switch (vblShape) {
-          case RECTANGLE:
-            drawRectangleVBL(renderer, vblObject, erase);
-            break;
-          case POLYGON:
-            drawPolygonVBL(renderer, vblObject, erase);
-            break;
-          case CROSS:
-            drawCrossVBL(renderer, vblObject, erase);
-            break;
-          case CIRCLE:
-            drawCircleVBL(renderer, vblObject, erase);
-            break;
-          case NONE:
-            break;
-          default:
-            break;
-        }
-      }
-    }
-
-    if (functionName.equals("getVBL")) {
-      boolean simpleJSON = false; // If true, send only array of x,y
-
-      if (parameters.size() > 2)
-        throw new ParserException(
-            I18N.getText(
-                "macro.function.general.tooManyParam", functionName, 1, parameters.size()));
-
-      if (parameters.isEmpty())
-        throw new ParserException(
-            I18N.getText(
-                "macro.function.general.notenoughparms", functionName, 1, parameters.size()));
-
-      if (!MapTool.getParser().isMacroPathTrusted())
-        throw new ParserException(I18N.getText("macro.function.general.noPerm", functionName));
-
-      if (parameters.size() == 2 && !parameters.get(1).equals(BigDecimal.ZERO)) simpleJSON = true;
-
-      Object j = JSONMacroFunctions.asJSON(parameters.get(0).toString().toLowerCase());
-      if (!(j instanceof JSONObject || j instanceof JSONArray)) {
-        throw new ParserException(
-            I18N.getText(
-                "macro.function.json.unknownType",
-                j == null ? parameters.get(0).toString() : j.toString(),
-                functionName));
-      }
-
-      JSONArray vblArray = JSONArray.fromObject(j);
-      Area vblArea = null;
-      for (int i = 0; i < vblArray.size(); i++) {
-        JSONObject vblObject = vblArray.getJSONObject(i);
-        if (vblArea == null) {
-          vblArea = getVBL(renderer, vblObject);
+    private static final VBL_Functions instance = new VBL_Functions();
+    private static final String[] paramTranslate = new String[] { "tx", "ty" };
+    private static final String[] paramScale = new String[] { "sx", "sy" };
+
+    private VBL_Functions() {
+        super(0, 2, "drawVBL", "eraseVBL", "getVBL", "getTokenVBL", "setTokenVBL", "transferVBL");
+    }
+
+    public static VBL_Functions getInstance() {
+        return instance;
+    }
+
+    private static enum Shape {
+        RECTANGLE, POLYGON, CROSS, CIRCLE, AUTO, NONE
+    };
+
+    @Override
+    public Object childEvaluate(Parser parser, String functionName, List<Object> parameters) throws ParserException {
+        ZoneRenderer renderer = MapTool.getFrame().getCurrentZoneRenderer();
+
+        if (functionName.equals("drawVBL") || functionName.equals("eraseVBL")) {
+            boolean erase = false;
+
+            if (parameters.size() != 1) {
+                throw new ParserException(I18N.getText("macro.function.general.wrongNumParam", functionName, 1, parameters.size()));
+            }
+
+            if (!MapTool.getParser().isMacroPathTrusted())
+                throw new ParserException(I18N.getText("macro.function.general.noPerm", functionName));
+
+            if (functionName.equals("eraseVBL"))
+                erase = true;
+
+            Object j = JSONMacroFunctions.asJSON(parameters.get(0).toString().toLowerCase());
+            if (!(j instanceof JSONObject || j instanceof JSONArray)) {
+                throw new ParserException(I18N.getText("macro.function.json.unknownType", j == null ? parameters.get(0).toString() : j.toString(), functionName));
+            }
+
+            JSONArray vblArray = JSONArray.fromObject(j);
+
+            for (int i = 0; i < vblArray.size(); i++) {
+                JSONObject vblObject = vblArray.getJSONObject(i);
+
+                Shape vblShape = Shape.valueOf(vblObject.getString("shape").toUpperCase());
+                switch (vblShape) {
+                case RECTANGLE:
+                    drawRectangleVBL(renderer, vblObject, erase);
+                    break;
+                case POLYGON:
+                    drawPolygonVBL(renderer, vblObject, erase);
+                    break;
+                case CROSS:
+                    drawCrossVBL(renderer, vblObject, erase);
+                    break;
+                case CIRCLE:
+                    drawCircleVBL(renderer, vblObject, erase);
+                    break;
+                case NONE:
+                    break;
+                default:
+                    break;
+                }
+            }
+        }
+
+        if (functionName.equals("getVBL")) {
+            boolean simpleJSON = false; // If true, send only array of x,y
+
+            if (parameters.size() > 2)
+                throw new ParserException(I18N.getText("macro.function.general.tooManyParam", functionName, 1, parameters.size()));
+
+            if (parameters.isEmpty())
+                throw new ParserException(I18N.getText("macro.function.general.notenoughparms", functionName, 1, parameters.size()));
+
+            if (!MapTool.getParser().isMacroPathTrusted())
+                throw new ParserException(I18N.getText("macro.function.general.noPerm", functionName));
+
+            if (parameters.size() == 2 && !parameters.get(1).equals(BigDecimal.ZERO))
+                simpleJSON = true;
+
+            Object j = JSONMacroFunctions.asJSON(parameters.get(0).toString().toLowerCase());
+            if (!(j instanceof JSONObject || j instanceof JSONArray)) {
+                throw new ParserException(I18N.getText("macro.function.json.unknownType", j == null ? parameters.get(0).toString() : j.toString(), functionName));
+            }
+
+            JSONArray vblArray = JSONArray.fromObject(j);
+            Area vblArea = null;
+            for (int i = 0; i < vblArray.size(); i++) {
+                JSONObject vblObject = vblArray.getJSONObject(i);
+                if (vblArea == null) {
+                    vblArea = getVBL(renderer, vblObject);
+                } else {
+                    vblArea.add(getVBL(renderer, vblObject));
+                }
+            }
+            return getAreaPoints(vblArea, simpleJSON);
+        }
+
+        if (functionName.equals("getTokenVBL")) {
+            Token token;
+
+            if (parameters.size() == 1) {
+                token = FindTokenFunctions.findToken(parameters.get(0).toString(), null);
+                if (token == null) {
+                    throw new ParserException(I18N.getText("macro.function.general.unknownToken", "getTokenVBL", parameters.get(0).toString()));
+                }
+            } else if (parameters.size() == 0) {
+                MapToolVariableResolver res = (MapToolVariableResolver) parser.getVariableResolver();
+                token = res.getTokenInContext();
+                if (token == null) {
+                    throw new ParserException(I18N.getText("macro.function.general.noImpersonated", "getTokenVBL"));
+                }
+            } else {
+                throw new ParserException(I18N.getText("macro.function.general.tooManyParam", "getTokenVBL", 1, parameters.size()));
+            }
+
+            Area vblArea = token.getVBL();
+            if (vblArea != null)
+                return getAreaPoints(vblArea, false);
+            else
+                return "";
+        }
+
+        if (functionName.equals("setTokenVBL")) {
+            Token token = null;
+
+            if (parameters.size() > 2)
+                throw new ParserException(I18N.getText("macro.function.general.tooManyParam", functionName, 1, parameters.size()));
+
+            if (parameters.isEmpty())
+                throw new ParserException(I18N.getText("macro.function.general.notenoughparms", functionName, 1, parameters.size()));
+
+            if (!MapTool.getParser().isMacroPathTrusted())
+                throw new ParserException(I18N.getText("macro.function.general.noPerm", functionName));
+
+            Object jsonArea = JSONMacroFunctions.asJSON(parameters.get(0).toString().toLowerCase());
+
+            if (parameters.size() == 2) {
+                token = FindTokenFunctions.findToken(parameters.get(1).toString(), null);
+
+                if (token == null) {
+                    throw new ParserException(I18N.getText("macro.function.general.unknownToken", "getTokenVBL", parameters.get(0).toString()));
+                }
+
+                if (!(jsonArea instanceof JSONObject || jsonArea instanceof JSONArray)) {
+                    throw new ParserException(I18N.getText("macro.function.json.unknownType", jsonArea == null ? parameters.get(0).toString() : jsonArea.toString(), functionName));
+                }
+            } else if (parameters.size() == 1) {
+                MapToolVariableResolver res = (MapToolVariableResolver) parser.getVariableResolver();
+                token = res.getTokenInContext();
+                if (token == null) {
+                    throw new ParserException(I18N.getText("macro.function.general.noImpersonated", "getTokenVBL"));
+                }
+                if (!(jsonArea instanceof JSONObject || jsonArea instanceof JSONArray)) {
+                    throw new ParserException(I18N.getText("macro.function.json.unknownType", jsonArea == null ? parameters.get(0).toString() : jsonArea.toString(), functionName));
+                }
+            }
+
+            Area tokenVBL = new Area();
+            JSONArray vblArray = JSONArray.fromObject(jsonArea);
+            for (int i = 0; i < vblArray.size(); i++) {
+                JSONObject vblObject = vblArray.getJSONObject(i);
+
+                Shape vblShape = Shape.valueOf(vblObject.getString("shape").toUpperCase());
+                switch (vblShape) {
+                case RECTANGLE:
+                    tokenVBL.add(drawRectangleVBL(null, vblObject, false));
+                    break;
+                case POLYGON:
+                    tokenVBL.add(drawPolygonVBL(null, vblObject, false));
+                    break;
+                case CROSS:
+                    tokenVBL.add(drawCrossVBL(null, vblObject, false));
+                    break;
+                case CIRCLE:
+                    tokenVBL.add(drawCircleVBL(null, vblObject, false));
+                    break;
+                case AUTO:
+                    int alpha = getJSONint(vblObject, "alpha", "setTokenVBL[Auto]");
+                    if (alpha < 0 || alpha > 255)
+                        throw new ParserException(I18N.getText("macro.function.input.illegalArgumentType", alpha, "0-255"));
+                    System.out.println("Alpha: " + alpha);
+                    tokenVBL = TokenVBL.createVblArea(token, alpha);
+                    break;
+                case NONE:
+                    tokenVBL = null;
+                    break;
+                }
+            }
+
+            token.setVBL(tokenVBL);
+        }
+
+        if (functionName.equals("transferVBL")) {
+            Token token = null;
+
+            if (parameters.size() > 2)
+                throw new ParserException(I18N.getText("macro.function.general.tooManyParam", functionName, 1, parameters.size()));
+
+            if (parameters.isEmpty())
+                throw new ParserException(I18N.getText("macro.function.general.notenoughparms", functionName, 1, parameters.size()));
+
+            if (!MapTool.getParser().isMacroPathTrusted())
+                throw new ParserException(I18N.getText("macro.function.general.noPerm", functionName));
+
+            if (parameters.size() == 2) {
+                token = FindTokenFunctions.findToken(parameters.get(1).toString(), null);
+
+                if (token == null) {
+                    throw new ParserException(I18N.getText("macro.function.general.unknownToken", "getTokenVBL", parameters.get(0).toString()));
+                }
+            } else if (parameters.size() == 1) {
+                MapToolVariableResolver res = (MapToolVariableResolver) parser.getVariableResolver();
+                token = res.getTokenInContext();
+                if (token == null) {
+                    throw new ParserException(I18N.getText("macro.function.general.noImpersonated", "getTokenVBL"));
+                }
+            }
+
+            Object val = parameters.get(0);
+            boolean vblFromToken;
+
+            if (val instanceof Integer) {
+                vblFromToken = ((Integer) val).intValue() != 0;
+            } else if (val instanceof Boolean) {
+                vblFromToken = ((Boolean) val).booleanValue();
+            } else {
+                try {
+                    vblFromToken = Integer.parseInt(val.toString()) != 0;
+                } catch (NumberFormatException e) {
+                    vblFromToken = Boolean.parseBoolean(val.toString());
+                }
+            }
+
+            if (vblFromToken) {
+                TokenVBL.renderVBL(renderer, token.getTransformedVBL(), false);
+            } else {
+                token.setVBL(TokenVBL.getMapVBL_transformed(renderer, token));
+            }
+        }
+
+        return "";
+    }
+
+    /**
+     * Get the required parameters needed from the JSON to draw a rectangle and render as VBL.
+     *
+     * @param renderer
+     *            Reference to the ZoneRenderer
+     * @param vblObject
+     *            The JSONObject containing all the coordinates and values to needed to draw a
+     *            rectangle.
+     * @param erase
+     *            Set to true to erase the rectangle in VBL, otherwise draw it
+     * @return
+     * @throws ParserException
+     *             If the minimum required parameters are not present in the JSON, throw
+     *             ParserException
+     */
+    private Area drawRectangleVBL(ZoneRenderer renderer, JSONObject vblObject, boolean erase) throws ParserException {
+        String funcname = "drawVBL[Rectangle]";
+        // Required Parameters
+        String requiredParms[] = { "x", "y", "w", "h" };
+        if (!jsonKeysExist(vblObject, requiredParms, funcname))
+            throw new ParserException(I18N.getText("macro.function.general.argumentKeyTypeI", funcname, "{x,y,w,h}"));
+
+        int x = getJSONint(vblObject, "x", funcname);
+        int y = getJSONint(vblObject, "y", funcname);
+        int w = getJSONint(vblObject, "w", funcname);
+        int h = getJSONint(vblObject, "h", funcname);
+
+        // Optional Parameters
+        int fill = getJSONint(vblObject, "fill", funcname);
+        double s = getJSONdouble(vblObject, "scale", funcname);
+        double r = getJSONdouble(vblObject, "r", funcname);
+        double facing = getJSONdouble(vblObject, "facing", funcname);
+        float t = (float) getJSONdouble(vblObject, "thickness", funcname);
+        boolean useFacing = vblObject.containsKey("facing");
+
+        if (t < 2) {
+            t = 2;
+        } // Set default thickness to 2 if null or negative
+        if (t % 2 != 0) {
+            t -= 1;
+        } // Set thickness an even number so we don't split .5 pixels on BasicStroke
+        if (t > w - 2) {
+            t = w - 2;
+        } // Set thickness to width - 2 pixels if thicker
+        if (t > h - 2) {
+            t = h - 2;
+        } // Set thickness to height -2 pixels if thicker
+        if (w < 4) {
+            w = 4;
+        } // Set width to min of 4, as a 2 pixel thick rectangle as to be at least 4 pixels wide
+        if (h < 4) {
+            h = 4;
+        } // Set height to min of 4, as a 2 pixel thick rectangle as to be at least 4 pixels high
+
+        // Apply Scaling if requested
+        if (s != 0) {
+            // Subtracting "thickness" so drawing stays within "bounds"
+            double w2 = (w * s) - t;
+            double h2 = (h * s) - t;
+            x = (int) (x + (t / 2));
+            y = (int) (y + (t / 2));
+            w = (int) w2;
+            h = (int) h2;
         } else {
-          vblArea.add(getVBL(renderer, vblObject));
-        }
-      }
-      return getAreaPoints(vblArea, simpleJSON);
-    }
-
-    if (functionName.equals("getTokenVBL")) {
-      Token token;
-
-      if (parameters.size() == 1) {
-        token = FindTokenFunctions.findToken(parameters.get(0).toString(), null);
-        if (token == null) {
-          throw new ParserException(
-              I18N.getText(
-                  "macro.function.general.unknownToken",
-                  "getTokenVBL",
-                  parameters.get(0).toString()));
-        }
-      } else if (parameters.size() == 0) {
-        MapToolVariableResolver res = (MapToolVariableResolver) parser.getVariableResolver();
-        token = res.getTokenInContext();
-        if (token == null) {
-          throw new ParserException(
-              I18N.getText("macro.function.general.noImpersonated", "getTokenVBL"));
-        }
-      } else {
-        throw new ParserException(
-            I18N.getText(
-                "macro.function.general.tooManyParam", "getTokenVBL", 1, parameters.size()));
-      }
-
-      Area vblArea = token.getVBL();
-      if (vblArea != null) return getAreaPoints(vblArea, false);
-      else return "";
-    }
-
-    if (functionName.equals("setTokenVBL")) {
-      Token token = null;
-
-      if (parameters.size() > 2)
-        throw new ParserException(
-            I18N.getText(
-                "macro.function.general.tooManyParam", functionName, 1, parameters.size()));
-
-      if (parameters.isEmpty())
-        throw new ParserException(
-            I18N.getText(
-                "macro.function.general.notenoughparms", functionName, 1, parameters.size()));
-
-      if (!MapTool.getParser().isMacroPathTrusted())
-        throw new ParserException(I18N.getText("macro.function.general.noPerm", functionName));
-
-      Object jsonArea = JSONMacroFunctions.asJSON(parameters.get(0).toString().toLowerCase());
-
-      if (parameters.size() == 2) {
-        token = FindTokenFunctions.findToken(parameters.get(1).toString(), null);
-
-        if (token == null) {
-          throw new ParserException(
-              I18N.getText(
-                  "macro.function.general.unknownToken",
-                  "getTokenVBL",
-                  parameters.get(0).toString()));
-        }
-
-        if (!(jsonArea instanceof JSONObject || jsonArea instanceof JSONArray)) {
-          throw new ParserException(
-              I18N.getText(
-                  "macro.function.json.unknownType",
-                  jsonArea == null ? parameters.get(0).toString() : jsonArea.toString(),
-                  functionName));
-        }
-      } else if (parameters.size() == 1) {
-        MapToolVariableResolver res = (MapToolVariableResolver) parser.getVariableResolver();
-        token = res.getTokenInContext();
-        if (token == null) {
-          throw new ParserException(
-              I18N.getText("macro.function.general.noImpersonated", "getTokenVBL"));
-        }
-        if (!(jsonArea instanceof JSONObject || jsonArea instanceof JSONArray)) {
-          throw new ParserException(
-              I18N.getText(
-                  "macro.function.json.unknownType",
-                  jsonArea == null ? parameters.get(0).toString() : jsonArea.toString(),
-                  functionName));
-        }
-      }
-
-      Area tokenVBL = new Area();
-      JSONArray vblArray = JSONArray.fromObject(jsonArea);
-      for (int i = 0; i < vblArray.size(); i++) {
-        JSONObject vblObject = vblArray.getJSONObject(i);
-
-        Shape vblShape = Shape.valueOf(vblObject.getString("shape").toUpperCase());
-        switch (vblShape) {
-          case RECTANGLE:
-            tokenVBL.add(drawRectangleVBL(null, vblObject, false));
-            break;
-          case POLYGON:
-            tokenVBL.add(drawPolygonVBL(null, vblObject, false));
-            break;
-          case CROSS:
-            tokenVBL.add(drawCrossVBL(null, vblObject, false));
-            break;
-          case CIRCLE:
-            tokenVBL.add(drawCircleVBL(null, vblObject, false));
-            break;
-          case AUTO:
-            int alpha = getJSONint(vblObject, "alpha", "setTokenVBL[Auto]");
-            if (alpha < 0 || alpha > 255)
-              throw new ParserException(
-                  I18N.getText("macro.function.input.illegalArgumentType", alpha, "0-255"));
-            System.out.println("Alpha: " + alpha);
-            tokenVBL = TokenVBL.createVblArea(token, alpha);
-            break;
-          case NONE:
-            tokenVBL = null;
-            break;
-        }
-      }
-
-      token.setVBL(tokenVBL);
-    }
-
-    if (functionName.equals("transferVBL")) {
-      Token token = null;
-
-      if (parameters.size() > 2)
-        throw new ParserException(
-            I18N.getText(
-                "macro.function.general.tooManyParam", functionName, 1, parameters.size()));
-
-      if (parameters.isEmpty())
-        throw new ParserException(
-            I18N.getText(
-                "macro.function.general.notenoughparms", functionName, 1, parameters.size()));
-
-      if (!MapTool.getParser().isMacroPathTrusted())
-        throw new ParserException(I18N.getText("macro.function.general.noPerm", functionName));
-
-      if (parameters.size() == 2) {
-        token = FindTokenFunctions.findToken(parameters.get(1).toString(), null);
-
-        if (token == null) {
-          throw new ParserException(
-              I18N.getText(
-                  "macro.function.general.unknownToken",
-                  "getTokenVBL",
-                  parameters.get(0).toString()));
-        }
-      } else if (parameters.size() == 1) {
-        MapToolVariableResolver res = (MapToolVariableResolver) parser.getVariableResolver();
-        token = res.getTokenInContext();
-        if (token == null) {
-          throw new ParserException(
-              I18N.getText("macro.function.general.noImpersonated", "getTokenVBL"));
-        }
-      }
-
-      Object val = parameters.get(0);
-      boolean vblFromToken;
-
-      if (val instanceof Integer) {
-        vblFromToken = ((Integer) val).intValue() != 0;
-      } else if (val instanceof Boolean) {
-        vblFromToken = ((Boolean) val).booleanValue();
-      } else {
+            // Subtracting "thickness" so drawing stays within "bounds"
+            double w2 = w - t;
+            double h2 = h - t;
+            x = (int) (x + (t / 2));
+            y = (int) (y + (t / 2));
+            w = (int) w2;
+            h = (int) h2;
+        }
+        // Apply Thickness, defaults to 2f
+        BasicStroke stroke = new BasicStroke(t != 0f ? t : 2f);
+
+        // Create the rectangle, unfilled
+        Area area = new Area(stroke.createStrokedShape(new java.awt.Rectangle(x, y, w, h)));
+
+        // Fill in the rectangle if requested
+        if (fill != 0)
+            area.add(new Area(new java.awt.Rectangle(x, y, w, h)));
+
+        AffineTransform atArea = new AffineTransform();
+        applyTranslate(funcname, atArea, vblObject, paramTranslate);
+
+        // Rotate the Polygon if requested
+        if (useFacing || r != 0) {
+            // Find the center x,y coords of the rectangle
+            int rx = area.getBounds().x + (area.getBounds().width / 2);
+            int ry = area.getBounds().y + (area.getBounds().height / 2);
+
+            // Override rx,ry coords if supplied
+            String rParms[] = { "rx", "ry" };
+            if (jsonKeysExist(vblObject, rParms, funcname)) {
+                rx = getJSONint(vblObject, "rx", funcname);
+                ry = getJSONint(vblObject, "ry", funcname);
+            }
+            if (useFacing)
+                r = -(facing + 90);
+            atArea.rotate(Math.toRadians(r), rx, ry);
+        }
+        applyScale(funcname, atArea, vblObject, paramScale);
+
+        if (!atArea.isIdentity())
+            area.transform(atArea);
+
+        return TokenVBL.renderVBL(renderer, area, erase);
+    }
+
+    private void applyTranslate(String funcname, AffineTransform at, JSONObject vblObject, String[] params) throws ParserException {
+        if (jsonKeysExist(vblObject, params, funcname)) {
+            double tx = getJSONdouble(vblObject, "tx", funcname);
+            double ty = getJSONdouble(vblObject, "ty", funcname);
+            at.translate(tx, ty);
+        }
+    }
+
+    private void applyScale(String funcname, AffineTransform at, JSONObject vblObject, String[] params) throws ParserException {
+        if (jsonKeysExist(vblObject, params, funcname)) {
+            double sx = getJSONdouble(vblObject, "sx", funcname);
+            double sy = getJSONdouble(vblObject, "sy", funcname);
+            at.scale(sx, sy);
+        }
+    }
+
+    /**
+     * Get the required parameters needed from the JSON to draw a Polygon and render as VBL.
+     *
+     * @param renderer
+     *            Reference to the ZoneRenderer
+     * @param vblObject
+     *            The JSONObject containing all the coordinates and values to needed to draw a
+     *            rectangle.
+     * @param erase
+     *            Set to true to erase the rectangle in VBL, otherwise draw it
+     * @return
+     * @throws ParserException
+     *             If the minimum required parameters are not present in the JSON, throw
+     *             ParserException
+     */
+    private Area drawPolygonVBL(ZoneRenderer renderer, JSONObject vblObject, boolean erase) throws ParserException {
+        String funcname = "drawVBL[Polygon]";
+        String requiredParms[] = { "points" };
+        if (!jsonKeysExist(vblObject, requiredParms, funcname))
+            throw new ParserException(I18N.getText("macro.function.general.argumentKeyTypeA", "points", funcname));
+
+        // Get all the x,y coords for the Polygon, must have at least 2
+        JSONArray points = vblObject.getJSONArray("points");
+        if (points.size() < 2) {
+            throw new ParserException(I18N.getText("macro.function.json.getInvalidEndIndex", funcname, 2, points.size()));
+        }
+        // Optional Parameters
+        int fill = getJSONint(vblObject, "fill", funcname);
+        int close = getJSONint(vblObject, "close", funcname);
+        double r = getJSONdouble(vblObject, "r", funcname);
+        double facing = getJSONdouble(vblObject, "facing", funcname);
+        float t = (float) getJSONdouble(vblObject, "thickness", funcname);
+        boolean useFacing = vblObject.containsKey("facing");
+
+        if (!vblObject.containsKey("thickness"))
+            t = 2; // Set default thickness if no value is passed.
+
+        Area area = null;
+
+        if (close == 0) {
+            // User requests for polygon to not be closed, so a Path is used
+            Path2D path = new Path2D.Double();
+            double lastX = 0;
+            double lastY = 0;
+
+            for (int i = 0; i < points.size(); i++) {
+                JSONObject point = points.getJSONObject(i);
+
+                String requiredPointParms[] = { "x", "y" };
+                if (!jsonKeysExist(point, requiredPointParms, funcname))
+                    throw new ParserException(I18N.getText("macro.function.general.argumentKeyTypeI", "{x,y}", funcname));
+
+                double x = getJSONdouble(point, "x", funcname);
+                double y = getJSONdouble(point, "y", funcname);
+
+                if (path.getCurrentPoint() == null) {
+                    path.moveTo(x, y);
+                } else if (!(lastX == x && lastY == y)) {
+                    path.lineTo(x, y);
+                    lastX = x;
+                    lastY = y;
+                }
+            }
+            BasicStroke stroke = new BasicStroke(t > 0f ? t : 0f, BasicStroke.CAP_BUTT, BasicStroke.JOIN_MITER);
+            area = new Area(stroke.createStrokedShape(path));
+        } else {
+            // User requests for polygon to be closed, so a Polygon is used which is automatically
+            // closed
+            Polygon poly = new Polygon();
+
+            for (int i = 0; i < points.size(); i++) {
+                JSONObject point = points.getJSONObject(i);
+
+                String requiredPointParms[] = { "x", "y" };
+                if (!jsonKeysExist(point, requiredPointParms, funcname))
+                    throw new ParserException(I18N.getText("macro.function.general.argumentKeyTypeI", "{x,y}", funcname));
+
+                int x = getJSONint(point, "x", funcname);
+                int y = getJSONint(point, "y", funcname);
+
+                poly.addPoint(x, y);
+            }
+            // A strokedShape will not be filled in and have a defined thickness.
+            if (fill == 0) {
+                BasicStroke stroke = new BasicStroke(t > 0f ? t : 0f, BasicStroke.CAP_BUTT, BasicStroke.JOIN_MITER);
+                area = new Area(stroke.createStrokedShape(poly));
+            } else {
+                area = new Area(poly);
+            }
+        }
+        AffineTransform atArea = new AffineTransform();
+        applyTranslate(funcname, atArea, vblObject, paramTranslate);
+
+        // Rotate the Polygon if requested
+        if (useFacing || r != 0) {
+            // Find the center x,y coords of the rectangle
+            int rx = area.getBounds().x + (area.getBounds().width / 2);
+            int ry = area.getBounds().y + (area.getBounds().height / 2);
+
+            // Override rx,ry coords if supplied
+            String rParms[] = { "rx", "ry" };
+            if (jsonKeysExist(vblObject, rParms, funcname)) {
+                rx = getJSONint(vblObject, "rx", funcname);
+                ry = getJSONint(vblObject, "ry", funcname);
+            }
+            if (useFacing)
+                r = -(facing + 90);
+
+            atArea.rotate(Math.toRadians(r), rx, ry);
+        }
+        applyScale(funcname, atArea, vblObject, paramScale);
+
+        if (!atArea.isIdentity())
+            area.transform(atArea);
+
+        return TokenVBL.renderVBL(renderer, area, erase);
+    }
+
+    /**
+     * Get the required parameters needed from the JSON to draw two Polygon 'lines' and render as
+     * VBL. This is a convenience function to draw two lines perpendicular to each other to form a
+     * "cross" commonly used to block LOS for objects like Trees but still show most of the image.
+     *
+     * @param renderer
+     *            Reference to the ZoneRenderer
+     * @param vblObject
+     *            The JSONObject containing all the coordinates and values to needed to draw a
+     *            rectangle.
+     * @param erase
+     *            Set to true to erase the rectangle in VBL, otherwise draw it
+     * @return the token.
+     * @throws ParserException
+     *             If the minimum required parameters are not present in the JSON, throw
+     *             ParserException
+     */
+    private Area drawCrossVBL(ZoneRenderer renderer, JSONObject vblObject, boolean erase) throws ParserException {
+        String funcname = "drawVBL[Cross]";
+        // Required Parameters
+        String requiredParms[] = { "x", "y", "w", "h" };
+        if (!jsonKeysExist(vblObject, requiredParms, funcname))
+            throw new ParserException(I18N.getText("macro.function.general.argumentKeyTypeI", "{x,y,w,h}", funcname));
+
+        int x = getJSONint(vblObject, "x", funcname);
+        int y = getJSONint(vblObject, "y", funcname);
+        int w = getJSONint(vblObject, "w", funcname);
+        int h = getJSONint(vblObject, "h", funcname);
+
+        // Optional Parameters
+        double s = getJSONdouble(vblObject, "scale", funcname);
+        double r = getJSONdouble(vblObject, "r", funcname);
+        double facing = getJSONdouble(vblObject, "facing", funcname);
+        float t = (float) getJSONdouble(vblObject, "thickness", funcname);
+        boolean useFacing = vblObject.containsKey("facing");
+
+        // Apply Scaling if requested
+        if (s != 0) {
+            double w2 = w * s;
+            double h2 = h * s;
+            x = (int) (x - ((w2 - w) / 2));
+            y = (int) (y - ((h2 - h) / 2));
+            w = (int) w2;
+            h = (int) h2;
+        }
+        // Apply Thickness, defaults to 2f
+        BasicStroke stroke = new BasicStroke(t != 0f ? t : 2f);
+
+        // Create the first line
+        Polygon line = new Polygon();
+        line.addPoint(x, y);
+        line.addPoint(x + w, y + h);
+        Area area = new Area(stroke.createStrokedShape(line));
+
+        // Create the second line
+        line.reset();
+        line.addPoint(x, y + h);
+        line.addPoint(x + w, y);
+        area.add(new Area(stroke.createStrokedShape(line)));
+
+        AffineTransform atArea = new AffineTransform();
+        applyTranslate(funcname, atArea, vblObject, paramTranslate);
+
+        // Rotate the Polygon if requested
+        if (useFacing || r != 0) {
+            // Find the center x,y coords of the rectangle
+            int rx = area.getBounds().x + (area.getBounds().width / 2);
+            int ry = area.getBounds().y + (area.getBounds().height / 2);
+
+            // Override rx,ry coords if supplied
+            String rParms[] = { "rx", "ry" };
+            if (jsonKeysExist(vblObject, rParms, funcname)) {
+                rx = getJSONint(vblObject, "rx", funcname);
+                ry = getJSONint(vblObject, "ry", funcname);
+            }
+            if (useFacing)
+                r = -(facing + 90);
+
+            atArea.rotate(Math.toRadians(r), rx, ry);
+        }
+        applyScale(funcname, atArea, vblObject, paramScale);
+
+        if (!atArea.isIdentity())
+            area.transform(atArea);
+
+        return TokenVBL.renderVBL(renderer, area, erase);
+    }
+
+    /**
+     * Get the required parameters needed from the JSON to draw an approximate circle and render as
+     * VBL.
+     *
+     * @param renderer
+     *            Reference to the ZoneRenderer
+     * @param vblObject
+     *            The JSONObject containing all the coordinates and values to needed to draw a
+     *            rectangle.
+     * @param erase
+     *            Set to true to erase the rectangle in VBL, otherwise draw it
+     * @return
+     * @throws ParserException
+     *             If the minimum required parameters are not present in the JSON, throw
+     *             ParserException
+     */
+    private Area drawCircleVBL(ZoneRenderer renderer, JSONObject vblObject, boolean erase) throws ParserException {
+        String funcname = "drawVBL[Circle]";
+        // Required Parameters
+        String requiredParms[] = { "x", "y", "radius", "sides" };
+        if (!jsonKeysExist(vblObject, requiredParms, funcname))
+            throw new ParserException(I18N.getText("macro.function.general.argumentKeyTypeI", "{x,y,radius,sides}", funcname));
+
+        int x = getJSONint(vblObject, "x", funcname);
+        int y = getJSONint(vblObject, "y", funcname);
+        double radius = getJSONdouble(vblObject, "radius", funcname);
+        double sides = getJSONdouble(vblObject, "sides", funcname);
+
+        // Optional Parameters
+        int fill = getJSONint(vblObject, "fill", funcname);
+        double rotation = getJSONdouble(vblObject, "r", funcname);
+        double facing = getJSONdouble(vblObject, "facing", funcname);
+        double scale = getJSONdouble(vblObject, "scale", funcname);
+        float t = (float) getJSONdouble(vblObject, "thickness", funcname);
+        boolean useFacing = vblObject.containsKey("facing");
+
+        // Lets set some sanity limits
+        if (sides < 3)
+            sides = 3;
+        if (sides > 100)
+            sides = 100;
+
+        // Apply Scaling if requested
+        if (scale != 0) {
+            radius = radius * scale;
+        }
+
+        // Subtracting "thickness" so drawing stays within "bounds"
+        radius -= ((t / 2));
+        x -= 1;
+        y -= 1;
+
+        // Apply Thickness, defaults to 2f
+        BasicStroke stroke = new BasicStroke(t != 0f ? t : 2f);
+        Polygon fakeCircle = new Polygon();
+
+        double PI = Math.PI;
+
+        for (int i = 0; i < sides; i++) {
+            int Xi = (int) (x + radius * Math.cos(2.0 * PI * i / sides));
+            int Yi = (int) (y + radius * Math.sin(2.0 * PI * i / sides));
+            fakeCircle.addPoint(Xi, Yi);
+        }
+        // Create the circle, unfilled
+        Area area = new Area(stroke.createStrokedShape(fakeCircle));
+
+        // Fill in the circle if requested
+        if (fill != 0)
+            area.add(new Area(fakeCircle));
+
+        AffineTransform atArea = new AffineTransform();
+        applyTranslate(funcname, atArea, vblObject, paramTranslate);
+
+        // Rotate the Polygon if requested
+        if (useFacing || rotation != 0) {
+            // Find the center x,y coords of the rectangle
+            int rx = area.getBounds().x + (area.getBounds().width / 2);
+            int ry = area.getBounds().y + (area.getBounds().height / 2);
+
+            // Override rx,ry coords if supplied
+            String rParms[] = { "rx", "ry" };
+            if (jsonKeysExist(vblObject, rParms, funcname)) {
+                rx = getJSONint(vblObject, "rx", funcname);
+                ry = getJSONint(vblObject, "ry", funcname);
+            }
+            if (useFacing)
+                rotation = -(facing + 90);
+
+            atArea.rotate(Math.toRadians(rotation), rx, ry);
+        }
+        applyScale(funcname, atArea, vblObject, paramScale);
+
+        if (!atArea.isIdentity())
+            area.transform(atArea);
+
+        return TokenVBL.renderVBL(renderer, area, erase);
+    }
+
+    /**
+     * Get the required parameters needed from the JSON to get/set VBL within a defined rectangle.
+     *
+     * @param renderer
+     *            Reference to the ZoneRenderer
+     * @param vblObject
+     *            The JSONObject containing all the coordinates and values to needed to draw a
+     *            rectangle.
+     * @throws ParserException
+     *             If the minimum required parameters are not present in the JSON, throw
+     *             ParserException
+     */
+    private Area getVBL(ZoneRenderer renderer, JSONObject vblObject) throws ParserException {
+        String funcname = "getVBL[Rectangle]";
+        // Required Parameters
+        String requiredParms[] = { "x", "y", "w", "h" };
+        if (!jsonKeysExist(vblObject, requiredParms, funcname))
+            throw new ParserException(I18N.getText("macro.function.general.argumentKeyTypeI", "{x,y,w,h}", funcname));
+
+        int x = getJSONint(vblObject, "x", funcname);
+        int y = getJSONint(vblObject, "y", funcname);
+        int w = getJSONint(vblObject, "w", funcname);
+        int h = getJSONint(vblObject, "h", funcname);
+
+        // Optional Parameters
+        int fill = getJSONint(vblObject, "fill", funcname);
+        double s = getJSONdouble(vblObject, "scale", funcname);
+        double r = getJSONdouble(vblObject, "r", funcname);
+        double facing = getJSONdouble(vblObject, "facing", funcname);
+        float t = (float) getJSONdouble(vblObject, "thickness", funcname);
+        boolean useFacing = vblObject.containsKey("facing");
+
+        // Allow thickness of 0 and default to 0 to allow complete capture of VBL under a token.
+        if (t < 0)
+            t = 0; // Set default thickness to 0 if null or negative
+        if (w < 4)
+            w = 4; // Set width to min of 4, as a 2 pixel thick rectangle as to
+        // be at least 4 pixels wide
+        if (h < 4)
+            h = 4; // Set height to min of 4, as a 2 pixel thick rectangle as to
+        // be at least 4 pixels high
+
+        // Apply Scaling if requested
+        if (s != 0) {
+            // Subtracting "thickness" so drawing stays within "bounds"
+            double w2 = (w * s) - t;
+            double h2 = (h * s) - t;
+            x = (int) (x + (t / 2));
+            y = (int) (y + (t / 2));
+            w = (int) w2;
+            h = (int) h2;
+        } else {
+            // Subtracting "thickness" so drawing stays within "bounds"
+            double w2 = w - t;
+            double h2 = h - t;
+            x = (int) (x + (t / 2));
+            y = (int) (y + (t / 2));
+            w = (int) w2;
+            h = (int) h2;
+        }
+        // Apply Thickness, defaults handled above
+        BasicStroke stroke = new BasicStroke(t);
+
+        // Create the rectangle, unfilled
+        Area area = new Area(stroke.createStrokedShape(new java.awt.Rectangle(x, y, w, h)));
+
+        // Fill in the rectangle if requested
+        if (fill != 0)
+            area.add(new Area(new java.awt.Rectangle(x, y, w, h)));
+
+        // Rotate the rectangle if requested
+        if (useFacing || r != 0) {
+            // Find the center x,y coords of the rectangle
+            int rx = x + (w / 2);
+            int ry = y + (h / 2);
+
+            // Override rx,ry coords if supplied
+            String rParms[] = { "rx", "ry" };
+            if (jsonKeysExist(vblObject, rParms, funcname)) {
+                rx = getJSONint(vblObject, "rx", funcname);
+                ry = getJSONint(vblObject, "ry", funcname);
+            }
+            if (useFacing)
+                r = -(facing + 90);
+
+            AffineTransform atArea = new AffineTransform();
+            atArea.rotate(Math.toRadians(r), rx, ry);
+            area.transform(atArea);
+        }
+        area.intersect(renderer.getZone().getTopology());
+        return area;
+    }
+
+    /**
+     * Get the required parameters needed from the JSON to get/set VBL within a defined rectangle.
+     *
+     * @param area
+     *            Area passed in to convert to path of points
+     * @param simpleJSON
+     *            Boolean to set output to array of points or key/value pairs
+     */
+    private String getAreaPoints(Area area, boolean simpleJSON) {
+        ArrayList<double[]> areaPoints = new ArrayList<double[]>();
+        double[] coords = new double[6];
+
+        for (PathIterator pi = area.getPathIterator(null); !pi.isDone(); pi.next()) {
+            // The type will be SEG_LINETO, SEG_MOVETO, or SEG_CLOSE
+            // Because the Area is composed of straight lines
+            int type = pi.currentSegment(coords);
+
+            // We record a double array of {segment type, x coord, y coord}
+            double[] pathIteratorCoords = { type, coords[0], coords[1] };
+            areaPoints.add(pathIteratorCoords);
+        }
+        // Now that we have the Area defined as commands, lets record the points
+        // into a json array of json objects.
+        // Each shape will be it's own json object which each object contains an
+        // array of x,y coords
+        JSONObject polygon = new JSONObject();
+        JSONArray linePoints = new JSONArray();
+        JSONArray allPolygons = new JSONArray();
+
+        polygon.put("generated", 1);
+        polygon.put("shape", "polygon");
+
+        double[] defaultPos = null;
+        double[] moveTo = null;
+
+        for (double[] currentElement : areaPoints) {
+            // Create a json object to hold the x,y key/value pairs
+            JSONObject line = new JSONObject();
+
+            // 2 decimals is precise enough, we will deal in .5 pixels mostly.
+            currentElement[1] = Math.floor(currentElement[1] * 100) / 100;
+            currentElement[2] = Math.floor(currentElement[2] * 100) / 100;
+
+            // Make the lines
+            if (currentElement[0] == PathIterator.SEG_MOVETO) {
+                if (defaultPos == null) {
+                    defaultPos = currentElement;
+                } else {
+                    line.put("x", defaultPos[1]);
+                    line.put("y", defaultPos[2]);
+                    linePoints.add(line);
+                    line = new JSONObject();
+                }
+                moveTo = currentElement;
+
+                line.put("x", currentElement[1]);
+                line.put("y", currentElement[2]);
+                linePoints.add(line);
+            } else if (currentElement[0] == PathIterator.SEG_LINETO) {
+                line.put("x", currentElement[1]);
+                line.put("y", currentElement[2]);
+                linePoints.add(line);
+            } else if (currentElement[0] == PathIterator.SEG_CLOSE) {
+                line.put("x", moveTo[1]);
+                line.put("y", moveTo[2]);
+                linePoints.add(line);
+            } else {
+                // System.out.println("in getAreaPoints(): found a curve, ignoring");
+            }
+        }
+        if (simpleJSON) {
+            int count = 0;
+            for (int i = 0; i < linePoints.size(); i++) {
+                JSONObject points = (JSONObject) linePoints.get(i);
+                allPolygons.add(count, points.get("x"));
+                count++;
+                allPolygons.add(count, points.get("y"));
+                count++;
+            }
+        } else {
+            polygon.put("fill", 1);
+            polygon.put("close", 1);
+            polygon.put("thickness", 0);
+            polygon.put("points", linePoints);
+            allPolygons.add(polygon);
+        }
+
+        return allPolygons.toString();
+    }
+
+    /**
+     * Check to see if all needed parameters/keys in the JSON exist.
+     *
+     * @param jsonObject
+     *            The JSONObject to validate.
+     * @param parmList
+     *            A String array of keys to look up.
+     * @return boolean Return true only if all keys exist, otherwise return false if any key is
+     *         missing.
+     */
+    private boolean jsonKeysExist(JSONObject jsonObject, String[] parmList, String funcname) {
+        for (String parm : parmList) {
+            if (!jsonObject.containsKey(parm))
+                return false;
+        }
+        return true;
+    }
+
+    /**
+     * This is a convenience method to fetch and return an int value from the JSON if key exists,
+     * otherwise return 0.
+     *
+     * @param jsonObject
+     *            The JSONObject to get key from.
+     * @param key
+     *            The string value to look for in the JSON.
+     * @return An int
+     */
+    private int getJSONint(JSONObject jsonObject, String key, String funcname) throws ParserException {
+        int value = 0;
+
         try {
-          vblFromToken = Integer.parseInt(val.toString()) != 0;
-        } catch (NumberFormatException e) {
-          vblFromToken = Boolean.parseBoolean(val.toString());
-        }
-      }
-
-      if (vblFromToken) {
-<<<<<<< HEAD
-        renderVBL(renderer, token.getTransformedVBL(), false);
-      } else {
-        Rectangle footprintBounds = token.getBounds(renderer.getZone());
-        Area newTokenVBL = new Area(footprintBounds);
-        Dimension imgSize = new Dimension(token.getWidth(), token.getHeight());
-        SwingUtil.constrainTo(imgSize, footprintBounds.width, footprintBounds.height);
-        AffineTransform atArea = new AffineTransform();
-
-        double tx, ty, sx, sy;
-
-        // Prepare to reverse all the current token transformations so we can store a
-        // raw untransformed version on the Token
-        if (token.isSnapToScale()) {
-          tx =
-              -newTokenVBL.getBounds().getX()
-                  - (int) ((footprintBounds.getWidth() - imgSize.getWidth()) / 2);
-          ty =
-              -newTokenVBL.getBounds().getY()
-                  - (int) ((footprintBounds.getHeight() - imgSize.getHeight()) / 2);
-          sx = 1 / (imgSize.getWidth() / token.getWidth());
-          sy = 1 / (imgSize.getHeight() / token.getHeight());
-
-          atArea.concatenate(AffineTransform.getScaleInstance(sx, sy));
-        } else {
-          tx = -newTokenVBL.getBounds().getX();
-          ty = -newTokenVBL.getBounds().getY();
-          sx = 1 / token.getScaleX();
-          sy = 1 / token.getScaleY();
-
-          atArea.concatenate(AffineTransform.getScaleInstance(sx, sy));
-        }
-
-        if (token.getShape() == Token.TokenShape.TOP_DOWN
-            && Math.toRadians(token.getFacingInDegrees()) != 0.0) {
-          // Get the center of the token bounds
-          double rx = newTokenVBL.getBounds2D().getCenterX();
-          double ry = newTokenVBL.getBounds2D().getCenterY();
-
-          // Rotate the area to match the token facing
-          AffineTransform captureArea =
-              AffineTransform.getRotateInstance(Math.toRadians(token.getFacingInDegrees()), rx, ry);
-          newTokenVBL = new Area(captureArea.createTransformedShape(newTokenVBL));
-
-          // Capture the VBL via intersection
-          newTokenVBL.intersect(renderer.getZone().getTopology());
-
-          // Rotate the area back to prep to store on Token
-          captureArea =
-              AffineTransform.getRotateInstance(
-                  -Math.toRadians(token.getFacingInDegrees()), rx, ry);
-          newTokenVBL = new Area(captureArea.createTransformedShape(newTokenVBL));
-        } else {
-          // Token will not be rotated so lets just capture the VBL
-          newTokenVBL.intersect(renderer.getZone().getTopology());
-        }
-
-        // Translate the capture to zero out the x,y to store on the Token
-        atArea.concatenate(AffineTransform.getTranslateInstance(tx, ty));
-        newTokenVBL = new Area(atArea.createTransformedShape(newTokenVBL));
-
-        // Lets account for flipped images...
-        atArea = new AffineTransform();
-        if (token.isFlippedX()) {
-          atArea.concatenate(AffineTransform.getScaleInstance(-1.0, 1.0));
-          atArea.concatenate(AffineTransform.getTranslateInstance(-token.getWidth(), 0));
-        }
-
-        if (token.isFlippedY()) {
-          atArea.concatenate(AffineTransform.getScaleInstance(1.0, -1.0));
-          atArea.concatenate(AffineTransform.getTranslateInstance(0, -token.getHeight()));
-        }
-
-        // Do any final transformations for flipped images
-        newTokenVBL = new Area(atArea.createTransformedShape(newTokenVBL));
-
-        // Transform the VBL capture and store on the Token
-        token.setVBL(newTokenVBL);
-=======
-        TokenVBL.renderVBL(renderer, token.getTransformedVBL(), false);
-      } else {
-        token.setVBL(TokenVBL.getMapVBL_transformed(renderer, token));
->>>>>>> eb3b3689
-      }
-    }
-
-    return "";
-  }
-
-  /**
-   * Get the required parameters needed from the JSON to draw a rectangle and render as VBL.
-   *
-   * @param renderer Reference to the ZoneRenderer
-   * @param vblObject The JSONObject containing all the coordinates and values to needed to draw a
-   *     rectangle.
-   * @param erase Set to true to erase the rectangle in VBL, otherwise draw it
-   * @return
-   * @throws ParserException If the minimum required parameters are not present in the JSON, throw
-   *     ParserException
-   */
-  private Area drawRectangleVBL(ZoneRenderer renderer, JSONObject vblObject, boolean erase)
-      throws ParserException {
-    String funcname = "drawVBL[Rectangle]";
-    // Required Parameters
-    String requiredParms[] = {"x", "y", "w", "h"};
-    if (!jsonKeysExist(vblObject, requiredParms, funcname))
-      throw new ParserException(
-          I18N.getText("macro.function.general.argumentKeyTypeI", funcname, "{x,y,w,h}"));
-
-    int x = getJSONint(vblObject, "x", funcname);
-    int y = getJSONint(vblObject, "y", funcname);
-    int w = getJSONint(vblObject, "w", funcname);
-    int h = getJSONint(vblObject, "h", funcname);
-
-    // Optional Parameters
-    int fill = getJSONint(vblObject, "fill", funcname);
-    double s = getJSONdouble(vblObject, "scale", funcname);
-    double r = getJSONdouble(vblObject, "r", funcname);
-    double facing = getJSONdouble(vblObject, "facing", funcname);
-    float t = (float) getJSONdouble(vblObject, "thickness", funcname);
-    boolean useFacing = vblObject.containsKey("facing");
-
-    if (t < 2) {
-      t = 2;
-    } // Set default thickness to 2 if null or negative
-    if (t % 2 != 0) {
-      t -= 1;
-    } // Set thickness an even number so we don't split .5 pixels on BasicStroke
-    if (t > w - 2) {
-      t = w - 2;
-    } // Set thickness to width - 2 pixels if thicker
-    if (t > h - 2) {
-      t = h - 2;
-    } // Set thickness to height -2 pixels if thicker
-    if (w < 4) {
-      w = 4;
-    } // Set width to min of 4, as a 2 pixel thick rectangle as to be at least 4 pixels wide
-    if (h < 4) {
-      h = 4;
-    } // Set height to min of 4, as a 2 pixel thick rectangle as to be at least 4 pixels high
-
-    // Apply Scaling if requested
-    if (s != 0) {
-      // Subtracting "thickness" so drawing stays within "bounds"
-      double w2 = (w * s) - t;
-      double h2 = (h * s) - t;
-      x = (int) (x + (t / 2));
-      y = (int) (y + (t / 2));
-      w = (int) w2;
-      h = (int) h2;
-    } else {
-      // Subtracting "thickness" so drawing stays within "bounds"
-      double w2 = w - t;
-      double h2 = h - t;
-      x = (int) (x + (t / 2));
-      y = (int) (y + (t / 2));
-      w = (int) w2;
-      h = (int) h2;
-    }
-    // Apply Thickness, defaults to 2f
-    BasicStroke stroke = new BasicStroke(t != 0f ? t : 2f);
-
-    // Create the rectangle, unfilled
-    Area area = new Area(stroke.createStrokedShape(new java.awt.Rectangle(x, y, w, h)));
-
-    // Fill in the rectangle if requested
-    if (fill != 0) area.add(new Area(new java.awt.Rectangle(x, y, w, h)));
-
-    AffineTransform atArea = new AffineTransform();
-    applyTranslate(funcname, atArea, vblObject, paramTranslate);
-
-    // Rotate the Polygon if requested
-    if (useFacing || r != 0) {
-      // Find the center x,y coords of the rectangle
-      int rx = area.getBounds().x + (area.getBounds().width / 2);
-      int ry = area.getBounds().y + (area.getBounds().height / 2);
-
-      // Override rx,ry coords if supplied
-      String rParms[] = {"rx", "ry"};
-      if (jsonKeysExist(vblObject, rParms, funcname)) {
-        rx = getJSONint(vblObject, "rx", funcname);
-        ry = getJSONint(vblObject, "ry", funcname);
-      }
-      if (useFacing) r = -(facing + 90);
-      atArea.rotate(Math.toRadians(r), rx, ry);
-    }
-    applyScale(funcname, atArea, vblObject, paramScale);
-
-    if (!atArea.isIdentity()) area.transform(atArea);
-
-<<<<<<< HEAD
-    return renderVBL(renderer, area, erase);
-=======
-    return TokenVBL.renderVBL(renderer, area, erase);
->>>>>>> eb3b3689
-  }
-
-  private void applyTranslate(
-      String funcname, AffineTransform at, JSONObject vblObject, String[] params)
-      throws ParserException {
-    if (jsonKeysExist(vblObject, params, funcname)) {
-      double tx = getJSONdouble(vblObject, "tx", funcname);
-      double ty = getJSONdouble(vblObject, "ty", funcname);
-      at.translate(tx, ty);
-    }
-  }
-
-  private void applyScale(
-      String funcname, AffineTransform at, JSONObject vblObject, String[] params)
-      throws ParserException {
-    if (jsonKeysExist(vblObject, params, funcname)) {
-      double sx = getJSONdouble(vblObject, "sx", funcname);
-      double sy = getJSONdouble(vblObject, "sy", funcname);
-      at.scale(sx, sy);
-    }
-  }
-
-  /**
-   * Get the required parameters needed from the JSON to draw a Polygon and render as VBL.
-   *
-   * @param renderer Reference to the ZoneRenderer
-   * @param vblObject The JSONObject containing all the coordinates and values to needed to draw a
-   *     rectangle.
-   * @param erase Set to true to erase the rectangle in VBL, otherwise draw it
-   * @return
-   * @throws ParserException If the minimum required parameters are not present in the JSON, throw
-   *     ParserException
-   */
-  private Area drawPolygonVBL(ZoneRenderer renderer, JSONObject vblObject, boolean erase)
-      throws ParserException {
-    String funcname = "drawVBL[Polygon]";
-    String requiredParms[] = {"points"};
-    if (!jsonKeysExist(vblObject, requiredParms, funcname))
-      throw new ParserException(
-          I18N.getText("macro.function.general.argumentKeyTypeA", "points", funcname));
-
-    // Get all the x,y coords for the Polygon, must have at least 2
-    JSONArray points = vblObject.getJSONArray("points");
-    if (points.size() < 2) {
-      throw new ParserException(
-          I18N.getText("macro.function.json.getInvalidEndIndex", funcname, 2, points.size()));
-    }
-    // Optional Parameters
-    int fill = getJSONint(vblObject, "fill", funcname);
-    int close = getJSONint(vblObject, "close", funcname);
-    double r = getJSONdouble(vblObject, "r", funcname);
-    double facing = getJSONdouble(vblObject, "facing", funcname);
-    float t = (float) getJSONdouble(vblObject, "thickness", funcname);
-    boolean useFacing = vblObject.containsKey("facing");
-
-    if (!vblObject.containsKey("thickness")) t = 2; // Set default thickness if no value is passed.
-
-    Area area = null;
-
-    if (close == 0) {
-      // User requests for polygon to not be closed, so a Path is used
-      Path2D path = new Path2D.Double();
-      double lastX = 0;
-      double lastY = 0;
-
-      for (int i = 0; i < points.size(); i++) {
-        JSONObject point = points.getJSONObject(i);
-
-        String requiredPointParms[] = {"x", "y"};
-        if (!jsonKeysExist(point, requiredPointParms, funcname))
-          throw new ParserException(
-              I18N.getText("macro.function.general.argumentKeyTypeI", "{x,y}", funcname));
-
-        double x = getJSONdouble(point, "x", funcname);
-        double y = getJSONdouble(point, "y", funcname);
-
-        if (path.getCurrentPoint() == null) {
-          path.moveTo(x, y);
-        } else if (!(lastX == x && lastY == y)) {
-          path.lineTo(x, y);
-          lastX = x;
-          lastY = y;
-        }
-      }
-      BasicStroke stroke =
-          new BasicStroke(t > 0f ? t : 0f, BasicStroke.CAP_BUTT, BasicStroke.JOIN_MITER);
-      area = new Area(stroke.createStrokedShape(path));
-    } else {
-      // User requests for polygon to be closed, so a Polygon is used which is automatically closed
-      Polygon poly = new Polygon();
-
-      for (int i = 0; i < points.size(); i++) {
-        JSONObject point = points.getJSONObject(i);
-
-        String requiredPointParms[] = {"x", "y"};
-        if (!jsonKeysExist(point, requiredPointParms, funcname))
-          throw new ParserException(
-              I18N.getText("macro.function.general.argumentKeyTypeI", "{x,y}", funcname));
-
-        int x = getJSONint(point, "x", funcname);
-        int y = getJSONint(point, "y", funcname);
-
-        poly.addPoint(x, y);
-      }
-      // A strokedShape will not be filled in and have a defined thickness.
-      if (fill == 0) {
-        BasicStroke stroke =
-            new BasicStroke(t > 0f ? t : 0f, BasicStroke.CAP_BUTT, BasicStroke.JOIN_MITER);
-        area = new Area(stroke.createStrokedShape(poly));
-      } else {
-        area = new Area(poly);
-      }
-    }
-    AffineTransform atArea = new AffineTransform();
-    applyTranslate(funcname, atArea, vblObject, paramTranslate);
-
-    // Rotate the Polygon if requested
-    if (useFacing || r != 0) {
-      // Find the center x,y coords of the rectangle
-      int rx = area.getBounds().x + (area.getBounds().width / 2);
-      int ry = area.getBounds().y + (area.getBounds().height / 2);
-
-      // Override rx,ry coords if supplied
-      String rParms[] = {"rx", "ry"};
-      if (jsonKeysExist(vblObject, rParms, funcname)) {
-        rx = getJSONint(vblObject, "rx", funcname);
-        ry = getJSONint(vblObject, "ry", funcname);
-      }
-      if (useFacing) r = -(facing + 90);
-
-      atArea.rotate(Math.toRadians(r), rx, ry);
-    }
-    applyScale(funcname, atArea, vblObject, paramScale);
-
-    if (!atArea.isIdentity()) area.transform(atArea);
-
-<<<<<<< HEAD
-    return renderVBL(renderer, area, erase);
-=======
-    return TokenVBL.renderVBL(renderer, area, erase);
->>>>>>> eb3b3689
-  }
-
-  /**
-   * Get the required parameters needed from the JSON to draw two Polygon 'lines' and render as VBL.
-   * This is a convenience function to draw two lines perpendicular to each other to form a "cross"
-   * commonly used to block LOS for objects like Trees but still show most of the image.
-   *
-   * @param renderer Reference to the ZoneRenderer
-   * @param vblObject The JSONObject containing all the coordinates and values to needed to draw a
-   *     rectangle.
-   * @param erase Set to true to erase the rectangle in VBL, otherwise draw it
-   * @return the token.
-   * @throws ParserException If the minimum required parameters are not present in the JSON, throw
-   *     ParserException
-   */
-  private Area drawCrossVBL(ZoneRenderer renderer, JSONObject vblObject, boolean erase)
-      throws ParserException {
-    String funcname = "drawVBL[Cross]";
-    // Required Parameters
-    String requiredParms[] = {"x", "y", "w", "h"};
-    if (!jsonKeysExist(vblObject, requiredParms, funcname))
-      throw new ParserException(
-          I18N.getText("macro.function.general.argumentKeyTypeI", "{x,y,w,h}", funcname));
-
-    int x = getJSONint(vblObject, "x", funcname);
-    int y = getJSONint(vblObject, "y", funcname);
-    int w = getJSONint(vblObject, "w", funcname);
-    int h = getJSONint(vblObject, "h", funcname);
-
-    // Optional Parameters
-    double s = getJSONdouble(vblObject, "scale", funcname);
-    double r = getJSONdouble(vblObject, "r", funcname);
-    double facing = getJSONdouble(vblObject, "facing", funcname);
-    float t = (float) getJSONdouble(vblObject, "thickness", funcname);
-    boolean useFacing = vblObject.containsKey("facing");
-
-    // Apply Scaling if requested
-    if (s != 0) {
-      double w2 = w * s;
-      double h2 = h * s;
-      x = (int) (x - ((w2 - w) / 2));
-      y = (int) (y - ((h2 - h) / 2));
-      w = (int) w2;
-      h = (int) h2;
-    }
-    // Apply Thickness, defaults to 2f
-    BasicStroke stroke = new BasicStroke(t != 0f ? t : 2f);
-
-    // Create the first line
-    Polygon line = new Polygon();
-    line.addPoint(x, y);
-    line.addPoint(x + w, y + h);
-    Area area = new Area(stroke.createStrokedShape(line));
-
-    // Create the second line
-    line.reset();
-    line.addPoint(x, y + h);
-    line.addPoint(x + w, y);
-    area.add(new Area(stroke.createStrokedShape(line)));
-
-    AffineTransform atArea = new AffineTransform();
-    applyTranslate(funcname, atArea, vblObject, paramTranslate);
-
-    // Rotate the Polygon if requested
-    if (useFacing || r != 0) {
-      // Find the center x,y coords of the rectangle
-      int rx = area.getBounds().x + (area.getBounds().width / 2);
-      int ry = area.getBounds().y + (area.getBounds().height / 2);
-
-      // Override rx,ry coords if supplied
-      String rParms[] = {"rx", "ry"};
-      if (jsonKeysExist(vblObject, rParms, funcname)) {
-        rx = getJSONint(vblObject, "rx", funcname);
-        ry = getJSONint(vblObject, "ry", funcname);
-      }
-      if (useFacing) r = -(facing + 90);
-
-      atArea.rotate(Math.toRadians(r), rx, ry);
-    }
-    applyScale(funcname, atArea, vblObject, paramScale);
-
-    if (!atArea.isIdentity()) area.transform(atArea);
-
-<<<<<<< HEAD
-    return renderVBL(renderer, area, erase);
-=======
-    return TokenVBL.renderVBL(renderer, area, erase);
->>>>>>> eb3b3689
-  }
-
-  /**
-   * Get the required parameters needed from the JSON to draw an approximate circle and render as
-   * VBL.
-   *
-   * @param renderer Reference to the ZoneRenderer
-   * @param vblObject The JSONObject containing all the coordinates and values to needed to draw a
-   *     rectangle.
-   * @param erase Set to true to erase the rectangle in VBL, otherwise draw it
-   * @return
-   * @throws ParserException If the minimum required parameters are not present in the JSON, throw
-   *     ParserException
-   */
-  private Area drawCircleVBL(ZoneRenderer renderer, JSONObject vblObject, boolean erase)
-      throws ParserException {
-    String funcname = "drawVBL[Circle]";
-    // Required Parameters
-    String requiredParms[] = {"x", "y", "radius", "sides"};
-    if (!jsonKeysExist(vblObject, requiredParms, funcname))
-      throw new ParserException(
-          I18N.getText("macro.function.general.argumentKeyTypeI", "{x,y,radius,sides}", funcname));
-
-    int x = getJSONint(vblObject, "x", funcname);
-    int y = getJSONint(vblObject, "y", funcname);
-    double radius = getJSONdouble(vblObject, "radius", funcname);
-    double sides = getJSONdouble(vblObject, "sides", funcname);
-
-    // Optional Parameters
-    int fill = getJSONint(vblObject, "fill", funcname);
-    double rotation = getJSONdouble(vblObject, "r", funcname);
-    double facing = getJSONdouble(vblObject, "facing", funcname);
-    double scale = getJSONdouble(vblObject, "scale", funcname);
-    float t = (float) getJSONdouble(vblObject, "thickness", funcname);
-    boolean useFacing = vblObject.containsKey("facing");
-
-    // Lets set some sanity limits
-    if (sides < 3) sides = 3;
-    if (sides > 100) sides = 100;
-
-    // Apply Scaling if requested
-    if (scale != 0) {
-      radius = radius * scale;
-    }
-
-    // Subtracting "thickness" so drawing stays within "bounds"
-    radius -= ((t / 2));
-    x -= 1;
-    y -= 1;
-
-    // Apply Thickness, defaults to 2f
-    BasicStroke stroke = new BasicStroke(t != 0f ? t : 2f);
-    Polygon fakeCircle = new Polygon();
-
-    double PI = Math.PI;
-
-    for (int i = 0; i < sides; i++) {
-      int Xi = (int) (x + radius * Math.cos(2.0 * PI * i / sides));
-      int Yi = (int) (y + radius * Math.sin(2.0 * PI * i / sides));
-      fakeCircle.addPoint(Xi, Yi);
-    }
-    // Create the circle, unfilled
-    Area area = new Area(stroke.createStrokedShape(fakeCircle));
-
-    // Fill in the circle if requested
-    if (fill != 0) area.add(new Area(fakeCircle));
-
-    AffineTransform atArea = new AffineTransform();
-    applyTranslate(funcname, atArea, vblObject, paramTranslate);
-
-    // Rotate the Polygon if requested
-    if (useFacing || rotation != 0) {
-      // Find the center x,y coords of the rectangle
-      int rx = area.getBounds().x + (area.getBounds().width / 2);
-      int ry = area.getBounds().y + (area.getBounds().height / 2);
-
-      // Override rx,ry coords if supplied
-      String rParms[] = {"rx", "ry"};
-      if (jsonKeysExist(vblObject, rParms, funcname)) {
-        rx = getJSONint(vblObject, "rx", funcname);
-        ry = getJSONint(vblObject, "ry", funcname);
-      }
-      if (useFacing) rotation = -(facing + 90);
-
-      atArea.rotate(Math.toRadians(rotation), rx, ry);
-    }
-    applyScale(funcname, atArea, vblObject, paramScale);
-
-    if (!atArea.isIdentity()) area.transform(atArea);
-
-<<<<<<< HEAD
-    return renderVBL(renderer, area, erase);
-=======
-    return TokenVBL.renderVBL(renderer, area, erase);
->>>>>>> eb3b3689
-  }
-
-  /**
-   * Get the required parameters needed from the JSON to get/set VBL within a defined rectangle.
-   *
-   * @param renderer Reference to the ZoneRenderer
-   * @param vblObject The JSONObject containing all the coordinates and values to needed to draw a
-   *     rectangle.
-   * @throws ParserException If the minimum required parameters are not present in the JSON, throw
-   *     ParserException
-   */
-  private Area getVBL(ZoneRenderer renderer, JSONObject vblObject) throws ParserException {
-    String funcname = "getVBL[Rectangle]";
-    // Required Parameters
-    String requiredParms[] = {"x", "y", "w", "h"};
-    if (!jsonKeysExist(vblObject, requiredParms, funcname))
-      throw new ParserException(
-          I18N.getText("macro.function.general.argumentKeyTypeI", "{x,y,w,h}", funcname));
-
-    int x = getJSONint(vblObject, "x", funcname);
-    int y = getJSONint(vblObject, "y", funcname);
-    int w = getJSONint(vblObject, "w", funcname);
-    int h = getJSONint(vblObject, "h", funcname);
-
-    // Optional Parameters
-    int fill = getJSONint(vblObject, "fill", funcname);
-    double s = getJSONdouble(vblObject, "scale", funcname);
-    double r = getJSONdouble(vblObject, "r", funcname);
-    double facing = getJSONdouble(vblObject, "facing", funcname);
-    float t = (float) getJSONdouble(vblObject, "thickness", funcname);
-    boolean useFacing = vblObject.containsKey("facing");
-
-    // Allow thickness of 0 and default to 0 to allow complete capture of VBL under a token.
-    if (t < 0) t = 0; // Set default thickness to 0 if null or negative
-    if (w < 4) w = 4; // Set width to min of 4, as a 2 pixel thick rectangle as to
-    // be at least 4 pixels wide
-    if (h < 4) h = 4; // Set height to min of 4, as a 2 pixel thick rectangle as to
-    // be at least 4 pixels high
-
-    // Apply Scaling if requested
-    if (s != 0) {
-      // Subtracting "thickness" so drawing stays within "bounds"
-      double w2 = (w * s) - t;
-      double h2 = (h * s) - t;
-      x = (int) (x + (t / 2));
-      y = (int) (y + (t / 2));
-      w = (int) w2;
-      h = (int) h2;
-    } else {
-      // Subtracting "thickness" so drawing stays within "bounds"
-      double w2 = w - t;
-      double h2 = h - t;
-      x = (int) (x + (t / 2));
-      y = (int) (y + (t / 2));
-      w = (int) w2;
-      h = (int) h2;
-    }
-    // Apply Thickness, defaults handled above
-    BasicStroke stroke = new BasicStroke(t);
-
-    // Create the rectangle, unfilled
-    Area area = new Area(stroke.createStrokedShape(new java.awt.Rectangle(x, y, w, h)));
-
-    // Fill in the rectangle if requested
-    if (fill != 0) area.add(new Area(new java.awt.Rectangle(x, y, w, h)));
-
-    // Rotate the rectangle if requested
-    if (useFacing || r != 0) {
-      // Find the center x,y coords of the rectangle
-      int rx = x + (w / 2);
-      int ry = y + (h / 2);
-
-      // Override rx,ry coords if supplied
-      String rParms[] = {"rx", "ry"};
-      if (jsonKeysExist(vblObject, rParms, funcname)) {
-        rx = getJSONint(vblObject, "rx", funcname);
-        ry = getJSONint(vblObject, "ry", funcname);
-      }
-      if (useFacing) r = -(facing + 90);
-
-      AffineTransform atArea = new AffineTransform();
-      atArea.rotate(Math.toRadians(r), rx, ry);
-      area.transform(atArea);
-    }
-    area.intersect(renderer.getZone().getTopology());
-    return area;
-  }
-
-  /**
-   * Get the required parameters needed from the JSON to get/set VBL within a defined rectangle.
-   *
-   * @param area Area passed in to convert to path of points
-   * @param simpleJSON Boolean to set output to array of points or key/value pairs
-   */
-  private String getAreaPoints(Area area, boolean simpleJSON) {
-    ArrayList<double[]> areaPoints = new ArrayList<double[]>();
-    double[] coords = new double[6];
-
-    for (PathIterator pi = area.getPathIterator(null); !pi.isDone(); pi.next()) {
-      // The type will be SEG_LINETO, SEG_MOVETO, or SEG_CLOSE
-      // Because the Area is composed of straight lines
-      int type = pi.currentSegment(coords);
-
-      // We record a double array of {segment type, x coord, y coord}
-      double[] pathIteratorCoords = {type, coords[0], coords[1]};
-      areaPoints.add(pathIteratorCoords);
-    }
-    // Now that we have the Area defined as commands, lets record the points
-    // into a json array of json objects.
-    // Each shape will be it's own json object which each object contains an
-    // array of x,y coords
-    JSONObject polygon = new JSONObject();
-    JSONArray linePoints = new JSONArray();
-    JSONArray allPolygons = new JSONArray();
-
-    polygon.put("generated", 1);
-    polygon.put("shape", "polygon");
-
-    double[] defaultPos = null;
-    double[] moveTo = null;
-
-    for (double[] currentElement : areaPoints) {
-      // Create a json object to hold the x,y key/value pairs
-      JSONObject line = new JSONObject();
-
-      // 2 decimals is precise enough, we will deal in .5 pixels mostly.
-      currentElement[1] = Math.floor(currentElement[1] * 100) / 100;
-      currentElement[2] = Math.floor(currentElement[2] * 100) / 100;
-
-      // Make the lines
-      if (currentElement[0] == PathIterator.SEG_MOVETO) {
-        if (defaultPos == null) {
-          defaultPos = currentElement;
-        } else {
-          line.put("x", defaultPos[1]);
-          line.put("y", defaultPos[2]);
-          linePoints.add(line);
-          line = new JSONObject();
-        }
-        moveTo = currentElement;
-
-        line.put("x", currentElement[1]);
-        line.put("y", currentElement[2]);
-        linePoints.add(line);
-      } else if (currentElement[0] == PathIterator.SEG_LINETO) {
-        line.put("x", currentElement[1]);
-        line.put("y", currentElement[2]);
-        linePoints.add(line);
-      } else if (currentElement[0] == PathIterator.SEG_CLOSE) {
-        line.put("x", moveTo[1]);
-        line.put("y", moveTo[2]);
-        linePoints.add(line);
-      } else {
-        // System.out.println("in getAreaPoints(): found a curve, ignoring");
-      }
-    }
-    if (simpleJSON) {
-      int count = 0;
-      for (int i = 0; i < linePoints.size(); i++) {
-        JSONObject points = (JSONObject) linePoints.get(i);
-        allPolygons.add(count, points.get("x"));
-        count++;
-        allPolygons.add(count, points.get("y"));
-        count++;
-      }
-    } else {
-      polygon.put("fill", 1);
-      polygon.put("close", 1);
-      polygon.put("thickness", 0);
-      polygon.put("points", linePoints);
-      allPolygons.add(polygon);
-    }
-
-    return allPolygons.toString();
-  }
-
-  /**
-   * Check to see if all needed parameters/keys in the JSON exist.
-   *
-   * @param jsonObject The JSONObject to validate.
-   * @param parmList A String array of keys to look up.
-   * @return boolean Return true only if all keys exist, otherwise return false if any key is
-   *     missing.
-   */
-  private boolean jsonKeysExist(JSONObject jsonObject, String[] parmList, String funcname) {
-    for (String parm : parmList) {
-      if (!jsonObject.containsKey(parm)) return false;
-    }
-    return true;
-  }
-
-  /**
-   * This is a convenience method to fetch and return an int value from the JSON if key exists,
-   * otherwise return 0.
-   *
-   * @param jsonObject The JSONObject to get key from.
-   * @param key The string value to look for in the JSON.
-   * @return An int
-   */
-  private int getJSONint(JSONObject jsonObject, String key, String funcname)
-      throws ParserException {
-    int value = 0;
-
-    try {
-      if (jsonObject.containsKey(key)) {
-        Object v = jsonObject.get(key);
-        if (v instanceof String) value = StringUtil.parseInteger((String) v);
-        else if (v instanceof Number) value = ((Number) v).intValue();
-        else {
-          // Is this even possible?
-          throw new ParserException(
-              I18N.getText("macro.function.general.argumentKeyTypeD", funcname, key));
-        }
-      }
-    } catch (net.sf.json.JSONException e) {
-      throw new ParserException(
-          I18N.getText("macro.function.general.argumentKeyTypeI", funcname, key));
-    } catch (ParseException e) {
-      throw new ParserException(
-          I18N.getText("macro.function.general.argumentKeyTypeI", funcname, key));
-    }
-    return value;
-  }
-
-  /**
-   * This is a convenience method to fetch and return a double value from the JSON if key exists,
-   * otherwise return 0.
-   *
-   * @param jsonObject The JSON object to get key from.
-   * @param key The string value to look for in the JSON.
-   * @return A double
-   */
-  private double getJSONdouble(JSONObject jsonObject, String key, String funcname)
-      throws ParserException {
-    double value = key.equals("facing") ? -90 : 0;
-    try {
-      if (jsonObject.containsKey(key)) {
-        Object v = jsonObject.get(key);
-        if (v instanceof String) value = StringUtil.parseDecimal((String) v);
-        else if (v instanceof Number) value = ((Number) v).doubleValue();
-        else {
-          // Is this even possible?
-          throw new ParserException(
-              I18N.getText("macro.function.general.argumentKeyTypeD", funcname, key));
-        }
-      }
-    } catch (net.sf.json.JSONException e) {
-      throw new ParserException(
-          I18N.getText("macro.function.general.argumentKeyTypeD", funcname, key));
-    } catch (ParseException e) {
-      throw new ParserException(
-          I18N.getText("macro.function.general.argumentKeyTypeD", funcname, key));
-    }
-    return value;
-  }
-<<<<<<< HEAD
-
-  /**
-   * This is a convenience method to send the VBL Area to be rendered to the server
-   *
-   * @param renderer Reference to the ZoneRenderer
-   * @param area A valid Area containing VBL polygons
-   * @param erase Set to true to erase the VBL, otherwise draw it
-   */
-  private Area renderVBL(ZoneRenderer renderer, Area area, boolean erase) {
-    if (renderer == null) return area;
-
-    if (erase) {
-      renderer.getZone().removeTopology(area);
-      MapTool.serverCommand().removeTopology(renderer.getZone().getId(), area);
-    } else {
-      renderer.getZone().addTopology(area);
-      MapTool.serverCommand().addTopology(renderer.getZone().getId(), area);
-    }
-
-    renderer.repaint();
-    return null;
-  }
-=======
->>>>>>> eb3b3689
+            if (jsonObject.containsKey(key)) {
+                Object v = jsonObject.get(key);
+                if (v instanceof String)
+                    value = StringUtil.parseInteger((String) v);
+                else if (v instanceof Number)
+                    value = ((Number) v).intValue();
+                else {
+                    // Is this even possible?
+                    throw new ParserException(I18N.getText("macro.function.general.argumentKeyTypeD", funcname, key));
+                }
+            }
+        } catch (net.sf.json.JSONException e) {
+            throw new ParserException(I18N.getText("macro.function.general.argumentKeyTypeI", funcname, key));
+        } catch (ParseException e) {
+            throw new ParserException(I18N.getText("macro.function.general.argumentKeyTypeI", funcname, key));
+        }
+        return value;
+    }
+
+    /**
+     * This is a convenience method to fetch and return a double value from the JSON if key exists,
+     * otherwise return 0.
+     *
+     * @param jsonObject
+     *            The JSON object to get key from.
+     * @param key
+     *            The string value to look for in the JSON.
+     * @return A double
+     */
+    private double getJSONdouble(JSONObject jsonObject, String key, String funcname) throws ParserException {
+        double value = key.equals("facing") ? -90 : 0;
+        try {
+            if (jsonObject.containsKey(key)) {
+                Object v = jsonObject.get(key);
+                if (v instanceof String)
+                    value = StringUtil.parseDecimal((String) v);
+                else if (v instanceof Number)
+                    value = ((Number) v).doubleValue();
+                else {
+                    // Is this even possible?
+                    throw new ParserException(I18N.getText("macro.function.general.argumentKeyTypeD", funcname, key));
+                }
+            }
+        } catch (net.sf.json.JSONException e) {
+            throw new ParserException(I18N.getText("macro.function.general.argumentKeyTypeD", funcname, key));
+        } catch (ParseException e) {
+            throw new ParserException(I18N.getText("macro.function.general.argumentKeyTypeD", funcname, key));
+        }
+        return value;
+    }
 }