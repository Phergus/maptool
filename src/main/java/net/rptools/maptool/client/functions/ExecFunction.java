/*
 * This software Copyright by the RPTools.net development team, and
 * licensed under the Affero GPL Version 3 or, at your option, any later
 * version.
 *
 * MapTool Source Code is distributed in the hope that it will be
 * useful, but WITHOUT ANY WARRANTY; without even the implied warranty
 * of MERCHANTABILITY or FITNESS FOR A PARTICULAR PURPOSE.
 *
 * You should have received a copy of the GNU Affero General Public
 * License * along with this source Code.  If not, please visit
 * <http://www.gnu.org/licenses/> and specifically the Affero license
 * text at <http://www.gnu.org/licenses/agpl.html>.
 */
package net.rptools.maptool.client.functions;

import com.google.gson.JsonArray;
import java.awt.*;
import java.util.*;
import java.util.List;
import net.rptools.maptool.client.MapTool;
<<<<<<< HEAD
import net.rptools.maptool.client.functions.json.JSONMacroFunctions;
import net.rptools.maptool.client.functions.json.JsonArrayFunctions;
=======
import net.rptools.maptool.client.MapToolLineParser;
import net.rptools.maptool.client.MapToolVariableResolver;
>>>>>>> 8e4b14a7
import net.rptools.maptool.language.I18N;
import net.rptools.maptool.util.FunctionUtil;
import net.rptools.parser.Parser;
import net.rptools.parser.ParserException;
import net.rptools.parser.function.AbstractFunction;
import net.rptools.parser.function.Function;
import net.rptools.parser.function.ParameterException;

public class ExecFunction extends AbstractFunction {

  /** Singleton instance of the ExecFunction class. */
  private static final ExecFunction instance = new ExecFunction();

  /** Object used for various operations on {@link JsonArray}s. */
  private JsonArrayFunctions jsonArrayFunctions =
      JSONMacroFunctions.getInstance().getJsonArrayFunctions();

  /**
   * Gets and instance of the ExecFunction class.
   *
   * @return an instance of ExecFunction.
   */
  public static ExecFunction getInstance() {
    return instance;
  }

  private ExecFunction() {
    super(0, UNLIMITED_PARAMETERS, "execFunction");
  }

  @Override
  public Object childEvaluate(Parser parser, String functionName, List<Object> args)
      throws ParserException {
    FunctionUtil.checkNumberParam(functionName, args, 2, 5);
    if (!MapTool.getParser().isMacroTrusted()) {
      throw new ParserException(I18N.getText("macro.function.general.noPerm", functionName));
    }

    String execName = args.get(0).toString();
    Function function = parser.getFunction(execName);
    if (function == null) {
      throw new ParameterException(
          I18N.getText("macro.function.execFunction.incorrectName", functionName, execName));
    }

<<<<<<< HEAD
    JsonArray jsonArgs = FunctionUtil.paramAsJsonArray(functionName, args, 1);
    List<Object> execArgs = jsonArrayFunctions.jsonArrayAsMTScriptList(jsonArgs);
=======
    JSONArray jsonArgs = FunctionUtil.paramAsJsonArray(functionName, args, 1);
    ArrayList<Object> execArgs = new ArrayList<Object>(jsonArgs);
>>>>>>> 8e4b14a7

    boolean defer =
        args.size() > 2 ? FunctionUtil.paramAsBoolean(functionName, args, 2, true) : false;

    String strTargets = args.size() > 3 ? args.get(3).toString() : "self";
    String delim = args.size() > 4 ? args.get(4).toString() : ",";

    JsonArray jsonTargets;
    if ("json".equals(delim) || strTargets.charAt(0) == '[') {
      jsonTargets = jsonArrayFunctions.parseJsonArray(strTargets);
    } else {
      jsonTargets = new JsonArray();
      for (String t : strTargets.split(delim)) {
        jsonTargets.add(t.trim());
      }
    }
    if (jsonTargets.size() == 0) {
      return ""; // dont send to empty lists
    }

    Collection<String> targets = jsonArrayFunctions.jsonArrayToListOfStrings(jsonTargets);
    sendExecFunction(execName, execArgs, defer, targets);
    return "";
  }

  /**
   * Send the execFunction to targets, either immediately or with a delay
   *
   * @param execName the name of the function to execute
   * @param defer should the execFunction be delayed
   * @param targets the list of targets
   */
  private static void sendExecFunction(
      final String execName, List<Object> execArgs, boolean defer, Collection<String> targets) {
    if (defer) {
      EventQueue.invokeLater(
          new Runnable() {
            public void run() {
              sendExecFunction(execName, execArgs, targets);
            }
          });
    } else {
      sendExecFunction(execName, execArgs, targets);
    }
  }

  /**
   * Send the execFunction. If target is local, run locally instead.
   *
   * @param functionName the name of the function.
   * @param execArgs the list of arguments to the function.
   * @param targets the list of targets.
   */
  private static void sendExecFunction(
      String functionName, List<Object> execArgs, Collection<String> targets) {
    String source = MapTool.getPlayer().getName();

    for (String target : targets) {
      MapTool.serverCommand().execFunction(target, source, functionName, execArgs);
    }
  }

  /**
   * Receive the execFunction, and execute it if need be.
   *
   * @param target the target player.
   * @param source the name of the player who sent the link.
   * @param functionName the name of the function.
   * @param execArgs the arguments of the function.
   */
  public static void receiveExecFunction(
      String target, String source, String functionName, List<Object> execArgs) {
    if (isMessageForMe(target, source)) {
      runExecFunction(functionName, execArgs);
    }
  }

  /**
   * Determines if the message / execLink / execFunction should be ran on the client.
   *
   * @param target the target player.
   * @param source the name of the player who sent the link.
   * @return is the message for the player or not
   */
  public static boolean isMessageForMe(String target, String source) {
    boolean isGM = MapTool.getPlayer().isGM();
    boolean fromSelf = source.equals(MapTool.getPlayer().getName());
    boolean targetSelf = target.equals(MapTool.getPlayer().getName());

    switch (target.toLowerCase()) {
      case "gm":
        return isGM;
      case "self":
        return fromSelf;
      case "gm-self":
        return isGM || fromSelf;
      case "not-self":
        return !fromSelf;
      case "not-gm":
        return !isGM;
      case "not-gm-self":
        return !isGM && !fromSelf;
      case "none":
        return false;
      case "all":
        return true;
      default:
        return targetSelf;
    }
  }

  /**
   * Return true if the message is for other clients, false otherwise.
   *
   * @param target the target of the message
   * @param source the source of the message
   * @return true if the message if for other clients, false otherwise
   */
  public static boolean isMessageGlobal(String target, String source) {
    if (target.equals(source)) return false;
    if (target.equalsIgnoreCase("none")) return false;
    if (target.equalsIgnoreCase("self")) return false;
    return true;
  }

  /**
   * Run the execFunction locally.
   *
   * @param functionName the name of the function
   * @param execArgs the arguments to the function
   */
  private static void runExecFunction(String functionName, List<Object> execArgs) {
    try {
      MapToolVariableResolver resolver = new MapToolVariableResolver(null);
      Parser parser = MapToolLineParser.createParser(resolver, false).getParser();
      Function function = parser.getFunction(functionName);
      function.evaluate(parser, functionName, execArgs);
    } catch (ParserException ignored) {
    }
  }
}<|MERGE_RESOLUTION|>--- conflicted
+++ resolved
@@ -19,13 +19,10 @@
 import java.util.*;
 import java.util.List;
 import net.rptools.maptool.client.MapTool;
-<<<<<<< HEAD
 import net.rptools.maptool.client.functions.json.JSONMacroFunctions;
 import net.rptools.maptool.client.functions.json.JsonArrayFunctions;
-=======
 import net.rptools.maptool.client.MapToolLineParser;
 import net.rptools.maptool.client.MapToolVariableResolver;
->>>>>>> 8e4b14a7
 import net.rptools.maptool.language.I18N;
 import net.rptools.maptool.util.FunctionUtil;
 import net.rptools.parser.Parser;
@@ -71,13 +68,8 @@
           I18N.getText("macro.function.execFunction.incorrectName", functionName, execName));
     }
 
-<<<<<<< HEAD
     JsonArray jsonArgs = FunctionUtil.paramAsJsonArray(functionName, args, 1);
     List<Object> execArgs = jsonArrayFunctions.jsonArrayAsMTScriptList(jsonArgs);
-=======
-    JSONArray jsonArgs = FunctionUtil.paramAsJsonArray(functionName, args, 1);
-    ArrayList<Object> execArgs = new ArrayList<Object>(jsonArgs);
->>>>>>> 8e4b14a7
 
     boolean defer =
         args.size() > 2 ? FunctionUtil.paramAsBoolean(functionName, args, 2, true) : false;
