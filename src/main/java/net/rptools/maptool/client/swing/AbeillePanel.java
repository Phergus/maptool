/*
 * This software Copyright by the RPTools.net development team, and
 * licensed under the Affero GPL Version 3 or, at your option, any later
 * version.
 *
 * MapTool Source Code is distributed in the hope that it will be
 * useful, but WITHOUT ANY WARRANTY; without even the implied warranty
 * of MERCHANTABILITY or FITNESS FOR A PARTICULAR PURPOSE.
 *
 * You should have received a copy of the GNU Affero General Public
 * License * along with this source Code.  If not, please visit
 * <http://www.gnu.org/licenses/> and specifically the Affero license
 * text at <http://www.gnu.org/licenses/agpl.html>.
 */
package net.rptools.maptool.client.swing;

import com.jeta.forms.components.panel.FormPanel;
import java.awt.Component;
import java.awt.GridLayout;
import java.awt.event.ItemEvent;
import java.awt.event.ItemListener;
import java.lang.reflect.InvocationTargetException;
import java.lang.reflect.Method;
import javax.swing.*;
import org.apache.logging.log4j.LogManager;
import org.apache.logging.log4j.Logger;
import yasb.Binder;
import yasb.core.AdapterException;
import yasb.core.BindingInfo;
import yasb.core.Property;
import yasb.core.UpdateTime;
import yasb.swing.AbstractComponentAdapter;
import yasb.swing.BindingResolver;

/**
 * This class acts as a "field binding front-end" for the {@link FormPanel} class.
 *
 * <p>After instantiating an object and passing it the name of the Abeille form, call the {@link
 * #bind(Object)} method and pass the data model instance as a parameter. This class will then copy
 * the data from the model to the view using the field names specified when the Abeille form was
 * created. View field names must start with "@" to be automatically associated with a corresponding
 * model field. Anything in the field name from the first period to the end is ignored.
 *
 * <p>As changes occur to the view (the user has edited the text fields or changed the value of a
 * radiobutton), those changes will NOT propagate back to the model -- the application programmer
 * must call {@link #commit()} for those changes to be recorded in the model. This allows for
 * Cancel, OK, and Reset buttons, if desired.
 *
 * <p>In all cases, the {@link Binder} class is the one that uses Reflection and standard JavaBean
 * characteristics to link view fields with model fields.
 *
 * @author tcroft
 */
@SuppressWarnings("serial")
public class AbeillePanel<T> extends JPanel {
  private static final Logger log = LogManager.getLogger(AbeillePanel.class);
  private final FormPanel panel;
  private T model;

  static {
    Binder.setDefaultAdapter(JRadioButton.class, RadioButtonAdapter.class);
    Binder.setBindingResolver(
        new BindingResolver() {
          public BindingInfo getBindingInfo(Component view) {
            String name = view.getName();
            if (name == null || !name.startsWith("@")) {
              return null;
            }

            // System.out.println("Name:" + name);
            name = name.substring(1).trim(); // cut the "@"
            int point = name.indexOf(".");
            if (point >= 0) name = name.substring(0, point).trim();
            return new BindingInfo(name);
          }

          public void storeBindingInfo(Component view, BindingInfo info) {}
        });
  }

  public AbeillePanel(String panelForm) {
    setLayout(new GridLayout());
    panel = new FormPanelI18N(panelForm);

    add(panel);
  }

  public T getModel() {
    return model;
  }

  /** Call any method on the class that matches "init*" that has zero arguments */
  protected void panelInit() {
    for (Method method : getClass().getMethods()) {
      if (method.getName().startsWith("init")) {
        try {
<<<<<<< HEAD
          method.invoke(this);
        } catch (IllegalArgumentException e) {
          log.error("Could not init method: " + method.getName(), e);
        } catch (IllegalAccessException e) {
          log.error("Could not init method: " + method.getName(), e);
        } catch (InvocationTargetException e) {
=======
          method.invoke(this, new Object[] {});
        } catch (IllegalArgumentException | IllegalAccessException | InvocationTargetException e) {
>>>>>>> 74eb16df
          log.error("Could not init method: " + method.getName(), e);
        }
      }
    }
  }

  protected void replaceComponent(String panelName, String name, Component component) {
    panel.getFormAccessor(panelName).replaceBean(name, component);
    panel.reset();
  }

  protected Component getComponent(String name) {
    return panel.getComponentByName(name);
  }

  /**
   * Creates the link between the model and the view by calling {@link Binder#bindContainer(Class,
   * java.awt.Container, UpdateTime)} and passing it the class of the model, the view component, and
   * when to make the updates.
   *
   * <p>This code assumes that the updates will never occur automatically.
   *
   * <p>Also, this code calls the protected method {@link #preModelBind()} to allow subclasses to
   * modify the binding characteristics before copying the model fields to the view.
   *
   * @param model the model
   */
  public void bind(T model) {
    if (this.model != null) {
      // Jamz: Don't like this; the bind/unbind on open/close tracking. Binding can get locked on an
      // exception rendering the dialog in a broken state.
      unbind();
      throw new IllegalStateException("Already bound exception");
    }
    this.model = model;
    Binder.bindContainer(model.getClass(), panel, UpdateTime.NEVER);
    preModelBind();
    Binder.modelToView(model, panel);
  }

  protected void preModelBind() {
    // Do nothing
  }

  /**
   * This method is invoked by the application code whenever it wants to copy data from the view to
   * the model.
   *
   * @return <code>true</code> if successful, <code>false</code> otherwise
   */
  public boolean commit() {
    if (model != null) {
      try {
        Binder.viewToModel(model, panel);
      } catch (AdapterException e) {
        e.printStackTrace();
        return false;
      }
    }
    return true;
  }

  /** Breaks the binding between the model and the view. */
  public void unbind() {
    model = null;
  }

  public static class RadioButtonAdapter extends AbstractComponentAdapter implements ItemListener {
    private JRadioButton button;
    private Enum selected;

    // COMPONENT ADAPTER
    @Override
    protected Object getActualContent() {
      try {
        return getValue();
      } catch (Exception e) {
        // YLogger.logException(e);
        return null;
      }
    }

    @Override
    protected Object getValue() {
      return button.isSelected() ? selected : null;
    }

    @Override
    protected void setupListener() {
      button.addItemListener(this);
    }

    @Override
    protected void showValue(Object value) {
      if (value == selected) {
        button.setSelected(true);
      }
    }

    @Override
    public void viewToModel(Object dataSource) throws AdapterException {
      if (!button.isSelected()) {
        return;
      }
      super.viewToModel(dataSource);
    }

    @SuppressWarnings("unchecked")
    @Override
    public void bind(Property property, Component view, UpdateTime updateTime) {
      // System.out.println("bind:" + view.getName() + " - " + view);
      if (view instanceof JRadioButton) {
        button = (JRadioButton) view;
        super.bind(property, view, updateTime);

        String bindVal = button.getName();
        bindVal = bindVal.substring(bindVal.indexOf(".") + 1);

        selected = Enum.valueOf(property.getType(), bindVal);
      }
    }

    // ITEM LISTENER
    public void itemStateChanged(ItemEvent e) {
      fireViewChanged();
      fireViewEditValidated();
    }
  }
}<|MERGE_RESOLUTION|>--- conflicted
+++ resolved
@@ -94,17 +94,8 @@
     for (Method method : getClass().getMethods()) {
       if (method.getName().startsWith("init")) {
         try {
-<<<<<<< HEAD
-          method.invoke(this);
-        } catch (IllegalArgumentException e) {
-          log.error("Could not init method: " + method.getName(), e);
-        } catch (IllegalAccessException e) {
-          log.error("Could not init method: " + method.getName(), e);
-        } catch (InvocationTargetException e) {
-=======
           method.invoke(this, new Object[] {});
         } catch (IllegalArgumentException | IllegalAccessException | InvocationTargetException e) {
->>>>>>> 74eb16df
           log.error("Could not init method: " + method.getName(), e);
         }
       }
