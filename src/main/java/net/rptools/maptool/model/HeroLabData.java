/*
 * This software Copyright by the RPTools.net development team, and
 * licensed under the Affero GPL Version 3 or, at your option, any later
 * version.
 *
 * MapTool Source Code is distributed in the hope that it will be
 * useful, but WITHOUT ANY WARRANTY; without even the implied warranty
 * of MERCHANTABILITY or FITNESS FOR A PARTICULAR PURPOSE.
 *
 * You should have received a copy of the GNU Affero General Public
 * License * along with this source Code.  If not, please visit
 * <http://www.gnu.org/licenses/> and specifically the Affero license
 * text at <http://www.gnu.org/licenses/agpl.html>.
 */
package net.rptools.maptool.model;

import com.jcabi.xml.XML;
import com.jcabi.xml.XMLDocument;
import java.awt.image.BufferedImage;
import java.io.ByteArrayInputStream;
import java.io.ByteArrayOutputStream;
import java.io.File;
import java.io.IOException;
import java.io.ObjectInputStream;
import java.io.ObjectOutputStream;
import java.nio.file.Paths;
import java.util.ArrayList;
import java.util.Collection;
import java.util.Date;
import java.util.HashMap;
import java.util.List;
import java.util.Map;
import javax.imageio.ImageIO;
import net.rptools.lib.MD5Key;
import net.rptools.maptool.client.AppPreferences;
import net.sf.json.JSONObject;

/**
 * @author Jamz
 *     <p>Created to hold various bits of info about a Hero Lab portfolio for Token class to use and
 *     store. Can also be used to store extra data like getStatBlocks() from other sources if
 *     needed. The portfolio used is stored as a File and/or URL so the token can be easily updated.
 */
public class HeroLabData {
  private static Asset DEFAULT_HERO_LAB_TOKEN_ASSET;
  private static Asset DEFAULT_HERO_LAB_PORTRAIT_ASSET;
  private MD5Key heroLabStatblockAssetID;

  private String name;
  private String summary;
  private String playerName;
  private String gameSystem;
  private String heroLabIndex;
  private String minionMasterIndex;
  private String minionMasterName = "";

  private boolean isAlly = true;
  private boolean isDirty = false;
  private boolean isMinion = false;

  private File portfolioFile;
  private String portfolioPath;
  private long lastModified = 0L;

  private HashMap<String, MD5Key> heroImageAssets = new HashMap<>();

  private static interface DefaultAssetKey {
    final String PORTRAIT_KEY = "0";
    final String TOKEN_KEY = "1";
    final String HANDOUT_KEY = "2";
  }

  public interface StatBlockKey {
    String DATA = "data";
    String LOCATION = "location";
  }

  public interface StatBlockType {
    String TEXT = "text";
    String HTML = "html";
    String XML = "xml";
  }

  public HeroLabData(String name) {
    this.name = name;

    try {
      DEFAULT_HERO_LAB_TOKEN_ASSET =
          new Asset(
              "DEFAULT_HERO_LAB_TOKEN",
              ImageIO.read(
                  HeroLabData.class
                      .getClassLoader()
                      .getResource("net/rptools/maptool/client/image/hero-lab-token.png")));
      DEFAULT_HERO_LAB_PORTRAIT_ASSET =
          new Asset(
              "DEFAULT_HERO_LAB_PORTRAIT",
              ImageIO.read(
                  HeroLabData.class
                      .getClassLoader()
                      .getResource(
                          "net/rptools/maptool/client/image/powered_by_hero_lab_small.png")));
    } catch (Exception e) {
      e.printStackTrace();
    }

    if (!AssetManager.hasAsset(DEFAULT_HERO_LAB_TOKEN_ASSET))
      AssetManager.putAsset(DEFAULT_HERO_LAB_TOKEN_ASSET);

    if (!AssetManager.hasAsset(DEFAULT_HERO_LAB_PORTRAIT_ASSET))
      AssetManager.putAsset(DEFAULT_HERO_LAB_PORTRAIT_ASSET);

    heroImageAssets.put(DefaultAssetKey.TOKEN_KEY, DEFAULT_HERO_LAB_TOKEN_ASSET.getId());
    heroImageAssets.put(DefaultAssetKey.PORTRAIT_KEY, DEFAULT_HERO_LAB_PORTRAIT_ASSET.getId());
  }

  /*
   * Evaluate the HeroLab XML statBlock against the supplied xPath expression Sample expression: /document/public/character/race/@racetext
   */
  public String parseXML(String xPathExpression) {
    if (xPathExpression.isEmpty()) return "Error: No XPath expression given.";

    String results;
    XML xmlObj = new XMLDocument(getStatBlock_xml());
    results = String.join(", ", xmlObj.xpath(xPathExpression));

    // System.out.println("HeroLabData parseXML(" + xPathExpression + ") :: '" + results + "'");

    return results;
  }

  /*
   * Other xpath tests... String xml = heroData.getStatBlock_xml();
   *
   * XPathFactory xpathFactory = XPathFactory.newInstance(); XPath xpath = xpathFactory.newXPath();
   *
   * InputSource source = new InputSource(new StringReader(xml)); String results = ""; try { results = xpath.evaluate(searchText, source); } catch (XPathExpressionException e1) { // TODO
   * Auto-generated catch block e1.printStackTrace(); } System.out.println(searchText); System.out.println(results);
   */

  public boolean refresh() {
    return lastModified != getPortfolioLastModified();
  }

  @SuppressWarnings("unchecked")
  public HashMap<String, HashMap<String, String>> getStatBlocks() {
    HashMap<String, HashMap<String, String>> statBlocks = new HashMap<>();

    if (heroLabStatblockAssetID == null) return statBlocks;

    Asset statBlockAsset = AssetManager.getAsset(heroLabStatblockAssetID);
    if (statBlockAsset == null) {
      System.out.println("Requesting asset from the server...");
      statBlockAsset = AssetManager.requestAssetFromServer(heroLabStatblockAssetID);
      int maxWait = 100;
      while (!AssetManager.hasAsset(heroLabStatblockAssetID) && maxWait-- > 0) {
        try {
          Thread.sleep(100);
        } catch (InterruptedException e) {
          // TODO Auto-generated catch block
          e.printStackTrace();
        }

        System.out.println("Waiting on asset from server... " + maxWait);
      }

      statBlockAsset = AssetManager.getAsset(heroLabStatblockAssetID);
    }

    try {
      ByteArrayInputStream byteIn = new ByteArrayInputStream(statBlockAsset.getImage());
      ObjectInputStream in = new ObjectInputStream(byteIn);
      statBlocks = (HashMap<String, HashMap<String, String>>) in.readObject();
      byteIn.close();
      in.close();
    } catch (ClassNotFoundException | IOException e) {
      System.out.println("ERROR: Attempting to read Asset ID: " + heroLabStatblockAssetID);
      e.printStackTrace();
    }

    return statBlocks;
  }

  public void setStatBlocks(HashMap<String, HashMap<String, String>> statBlocks) {
    // Jamz: Since statblocks do not change or accessed often, moved object data to an Asset
    // as heroLabData could be pretty large with XML data causing lag on token transfers
    if (heroLabStatblockAssetID != null) AssetManager.removeAsset(heroLabStatblockAssetID);

    // Convert Map to byte array
    ByteArrayOutputStream byteOut = new ByteArrayOutputStream();
    ObjectOutputStream out;
    try {
      out = new ObjectOutputStream(byteOut);
      if (statBlocks != null) {
        out.writeObject(statBlocks);

        String assetName = getPortfolioFile() + "/" + heroLabIndex + "/" + name;
        Asset statBlockAsset = new Asset(assetName, byteOut.toByteArray());
        AssetManager.putAsset(statBlockAsset);
        heroLabStatblockAssetID = statBlockAsset.getId();

        out.close();
        byteOut.close();
      }
    } catch (IOException e) {
      e.printStackTrace();
    }
  }

  public String getStatBlock_location(String type) {
    return (String) getStatBlocks().get(type).get(StatBlockKey.LOCATION);
  }

  public String getStatBlock_data(String type) {
    if (getStatBlocks() == null) return "";

    if (type.equalsIgnoreCase(StatBlockType.HTML)) type = StatBlockType.HTML;
    else if (type.equalsIgnoreCase(StatBlockType.XML)) type = StatBlockType.XML;
    else type = StatBlockType.TEXT;

    if (getStatBlocks().get(type) == null) return "";

    Object statBlock = getStatBlocks().get(type).get(StatBlockKey.DATA);

    if (statBlock == null) return "";
    else return (String) statBlock;
  }

  public String getStatBlock_text() {
    return getStatBlock_data(StatBlockType.TEXT);
  }

  public String getStatBlock_html() {
    return getStatBlock_data(StatBlockType.HTML);
  }

  public String getStatBlock_xml() {
    return getStatBlock_data(StatBlockType.XML);
  }

  public boolean isDirty() {
    boolean hasChanged = refresh();

    if (hasChanged) isDirty = true;

    return isDirty;
  }

  public void setDirty(boolean isDirty) {
    if (!isDirty) lastModified = getPortfolioLastModified();
    // lastModified = portfolioWatcher.getLastModified();

    this.isDirty = isDirty;
  }

  public String getPortfolioPath() {
    if (portfolioPath == null) setPortfolioPath("");

    return portfolioPath;
  }

  public void setPortfolioPath(String portfolioPath) {
    this.portfolioPath = portfolioPath;
  }

  public File getPortfolioFile() {
    String fileSyncPath = AppPreferences.getFileSyncPath();

    if (portfolioPath == null || portfolioPath.isEmpty() || fileSyncPath.isEmpty()) {
      return portfolioFile;
    } else {
      if (portfolioPath.startsWith(fileSyncPath)) return new File(portfolioPath);
      else return new File(fileSyncPath, portfolioPath);
    }
  }

  public void setPortfolioFile(File portfolioFile) {
    this.portfolioFile = portfolioFile;
    lastModified = getPortfolioLastModified();

    if (!AppPreferences.getFileSyncPath().isEmpty()) {
      try {
        portfolioPath =
            Paths.get(AppPreferences.getFileSyncPath())
                .relativize(portfolioFile.toPath())
                .toString();
      } catch (IllegalArgumentException e) {
        System.out.println(
            "Unable to relativize paths for: ["
                + portfolioFile
                + "] ["
                + AppPreferences.getFileSyncPath()
                + "]");
        portfolioPath = "";
      }
    } else {
      portfolioPath = portfolioFile.getPath().toString();
    }
<<<<<<< HEAD

    System.out.println("portfolioPath: " + portfolioPath);
=======
>>>>>>> eb3b3689
  }

  private long getPortfolioLastModified() {
    if (getPortfolioFile() != null) return getPortfolioFile().lastModified();
    else return 0L;
  }

  public String getLastModifiedDateString() {
    if (lastModified != getPortfolioLastModified())
      return "<html><i>" + new Date(lastModified).toString() + "</i></html>";
    else return new Date(lastModified).toString();
  }

  public String getName() {
    return name;
  }

  public void setName(String name) {
    this.name = name;
  }

  public String getHeroLabIndex() {
    return heroLabIndex;
  }

  public void setHeroLabIndex(String heroLabIndex) {
    this.heroLabIndex = heroLabIndex;
  }

  public String getMinionMasterIndex() {
    return minionMasterIndex;
  }

  public void setMinionMasterIndex(String minionsMasterIndex) {
    this.minionMasterIndex = minionsMasterIndex;
  }

  public String getMinionMasterName() {
    return minionMasterName;
  }

  public void setMinionMasterName(String minionMasterName) {
    this.minionMasterName = minionMasterName;
  }

  public String getSummary() {
    return summary;
  }

  public void setSummary(String summary) {
    this.summary = summary;
  }

  public boolean isAlly() {
    return isAlly;
  }

  public void setAlly(boolean isAlly) {
    this.isAlly = isAlly;
  }

  public boolean isMinion() {
    return isMinion;
  }

  public void setMinion(boolean isMinion) {
    this.isMinion = isMinion;
  }

  public String getPlayerName() {
    return playerName;
  }

  public void setPlayerName(String playerName) {
    this.playerName = playerName;
  }

  public String getGameSystem() {
    return gameSystem;
  }

  public void setGameSystem(String gameSystem) {
    this.gameSystem = gameSystem;
  }

  public MD5Key getTokenImage() {
    if (!heroImageAssets.containsKey(DefaultAssetKey.TOKEN_KEY))
      heroImageAssets.put(DefaultAssetKey.TOKEN_KEY, DEFAULT_HERO_LAB_TOKEN_ASSET.getId());

    return heroImageAssets.get(DefaultAssetKey.TOKEN_KEY);
  }

  public void setTokenImage(MD5Key imageAsset) {
    heroImageAssets.put(DefaultAssetKey.TOKEN_KEY, imageAsset);
  }

  public MD5Key getPortraitImage() {
    if (!heroImageAssets.containsKey(DefaultAssetKey.PORTRAIT_KEY))
      heroImageAssets.put(DefaultAssetKey.PORTRAIT_KEY, DEFAULT_HERO_LAB_PORTRAIT_ASSET.getId());

    return heroImageAssets.get(DefaultAssetKey.PORTRAIT_KEY);
  }

  public void setPortraitImage(MD5Key imageAsset) {
    heroImageAssets.put(DefaultAssetKey.PORTRAIT_KEY, imageAsset);
  }

  public MD5Key getHandoutImage() {
    if (heroImageAssets.containsKey(DefaultAssetKey.HANDOUT_KEY))
      return heroImageAssets.get(DefaultAssetKey.HANDOUT_KEY);
    else return null;
  }

  public void setHandoutImage(MD5Key imageAsset) {
    heroImageAssets.put(DefaultAssetKey.HANDOUT_KEY, imageAsset);
  }

  public int getImageCount() {
    return heroImageAssets.size();
  }

  public Map<String, MD5Key> getAssetMap() {
    return heroImageAssets;
  }

  public Collection<MD5Key> getAllAssetIDs() {
    HashMap<String, MD5Key> allAssetIDs = new HashMap<>();

    if (heroImageAssets != null) allAssetIDs.putAll(heroImageAssets);

    if (heroLabStatblockAssetID != null) allAssetIDs.put("statBlocks", heroLabStatblockAssetID);

    return allAssetIDs.values();
  }

  public List<String> getAllImageAssetsURLs() {
    List<String> assetSet = new ArrayList<String>();

    for (MD5Key assetKey : heroImageAssets.values()) assetSet.add("asset://" + assetKey.toString());

    return assetSet;
  }

  public MD5Key getImageAssetID(int index) {
    return heroImageAssets.get(Integer.toString(index));
  }

  public void addImage(String imageName, BufferedImage image) {
    ByteArrayOutputStream baos = new ByteArrayOutputStream();
    try {
      ImageIO.write(image, "png", baos);
    } catch (IOException e) {
      e.printStackTrace();
    }

    Asset imageAsset = new Asset(imageName, baos.toByteArray());
    AssetManager.putAsset(imageAsset);
    this.heroImageAssets.put(Integer.toString(heroImageAssets.size()), imageAsset.getId());
  }

  public void clearImages() {
    this.heroImageAssets.clear();
  }

  public void setDefaultImages() {
    heroImageAssets.put(DefaultAssetKey.TOKEN_KEY, DEFAULT_HERO_LAB_TOKEN_ASSET.getId());
    heroImageAssets.put(DefaultAssetKey.PORTRAIT_KEY, DEFAULT_HERO_LAB_PORTRAIT_ASSET.getId());
  }

  public String toString() {
    return getInfo().toString(4);
  }

  public JSONObject getInfo() {
    Map<String, Object> heroLabInfo = new HashMap<String, Object>();
    heroLabInfo.put("name", name);
    heroLabInfo.put("summary", summary);
    heroLabInfo.put("playerName", playerName);
    heroLabInfo.put("gameSystem", gameSystem);
    heroLabInfo.put("heroLabIndex", heroLabIndex);
    heroLabInfo.put("masterIndex", minionMasterIndex);
    heroLabInfo.put("masterName", minionMasterName);
    heroLabInfo.put("isDirty", isDirty());
    heroLabInfo.put("isAlly", isAlly);
    heroLabInfo.put("isMinion", isMinion);
    heroLabInfo.put("portfolioFile", getPortfolioFile().getAbsolutePath());
    heroLabInfo.put("portfolioPath", portfolioPath);
    heroLabInfo.put("lastModified", getLastModifiedDateString());
    heroLabInfo.put("images", getAllImageAssetsURLs().toArray());

    return JSONObject.fromObject(heroLabInfo);
  }
}<|MERGE_RESOLUTION|>--- conflicted
+++ resolved
@@ -1,21 +1,16 @@
 /*
- * This software Copyright by the RPTools.net development team, and
- * licensed under the Affero GPL Version 3 or, at your option, any later
- * version.
+ * This software Copyright by the RPTools.net development team, and licensed under the Affero GPL
+ * Version 3 or, at your option, any later version.
  *
- * MapTool Source Code is distributed in the hope that it will be
- * useful, but WITHOUT ANY WARRANTY; without even the implied warranty
- * of MERCHANTABILITY or FITNESS FOR A PARTICULAR PURPOSE.
+ * MapTool Source Code is distributed in the hope that it will be useful, but WITHOUT ANY WARRANTY;
+ * without even the implied warranty of MERCHANTABILITY or FITNESS FOR A PARTICULAR PURPOSE.
  *
- * You should have received a copy of the GNU Affero General Public
- * License * along with this source Code.  If not, please visit
- * <http://www.gnu.org/licenses/> and specifically the Affero license
+ * You should have received a copy of the GNU Affero General Public License * along with this source
+ * Code. If not, please visit <http://www.gnu.org/licenses/> and specifically the Affero license
  * text at <http://www.gnu.org/licenses/agpl.html>.
  */
 package net.rptools.maptool.model;
 
-import com.jcabi.xml.XML;
-import com.jcabi.xml.XMLDocument;
 import java.awt.image.BufferedImage;
 import java.io.ByteArrayInputStream;
 import java.io.ByteArrayOutputStream;
@@ -30,467 +25,472 @@
 import java.util.HashMap;
 import java.util.List;
 import java.util.Map;
+
 import javax.imageio.ImageIO;
+
+import com.jcabi.xml.XML;
+import com.jcabi.xml.XMLDocument;
+
 import net.rptools.lib.MD5Key;
 import net.rptools.maptool.client.AppPreferences;
 import net.sf.json.JSONObject;
 
 /**
  * @author Jamz
- *     <p>Created to hold various bits of info about a Hero Lab portfolio for Token class to use and
- *     store. Can also be used to store extra data like getStatBlocks() from other sources if
- *     needed. The portfolio used is stored as a File and/or URL so the token can be easily updated.
+ *         <p>
+ *         Created to hold various bits of info about a Hero Lab portfolio for Token class to use
+ *         and store. Can also be used to store extra data like getStatBlocks() from other sources
+ *         if needed. The portfolio used is stored as a File and/or URL so the token can be easily
+ *         updated.
  */
 public class HeroLabData {
-  private static Asset DEFAULT_HERO_LAB_TOKEN_ASSET;
-  private static Asset DEFAULT_HERO_LAB_PORTRAIT_ASSET;
-  private MD5Key heroLabStatblockAssetID;
-
-  private String name;
-  private String summary;
-  private String playerName;
-  private String gameSystem;
-  private String heroLabIndex;
-  private String minionMasterIndex;
-  private String minionMasterName = "";
-
-  private boolean isAlly = true;
-  private boolean isDirty = false;
-  private boolean isMinion = false;
-
-  private File portfolioFile;
-  private String portfolioPath;
-  private long lastModified = 0L;
-
-  private HashMap<String, MD5Key> heroImageAssets = new HashMap<>();
-
-  private static interface DefaultAssetKey {
-    final String PORTRAIT_KEY = "0";
-    final String TOKEN_KEY = "1";
-    final String HANDOUT_KEY = "2";
-  }
-
-  public interface StatBlockKey {
-    String DATA = "data";
-    String LOCATION = "location";
-  }
-
-  public interface StatBlockType {
-    String TEXT = "text";
-    String HTML = "html";
-    String XML = "xml";
-  }
-
-  public HeroLabData(String name) {
-    this.name = name;
-
-    try {
-      DEFAULT_HERO_LAB_TOKEN_ASSET =
-          new Asset(
-              "DEFAULT_HERO_LAB_TOKEN",
-              ImageIO.read(
-                  HeroLabData.class
-                      .getClassLoader()
-                      .getResource("net/rptools/maptool/client/image/hero-lab-token.png")));
-      DEFAULT_HERO_LAB_PORTRAIT_ASSET =
-          new Asset(
-              "DEFAULT_HERO_LAB_PORTRAIT",
-              ImageIO.read(
-                  HeroLabData.class
-                      .getClassLoader()
-                      .getResource(
-                          "net/rptools/maptool/client/image/powered_by_hero_lab_small.png")));
-    } catch (Exception e) {
-      e.printStackTrace();
-    }
-
-    if (!AssetManager.hasAsset(DEFAULT_HERO_LAB_TOKEN_ASSET))
-      AssetManager.putAsset(DEFAULT_HERO_LAB_TOKEN_ASSET);
-
-    if (!AssetManager.hasAsset(DEFAULT_HERO_LAB_PORTRAIT_ASSET))
-      AssetManager.putAsset(DEFAULT_HERO_LAB_PORTRAIT_ASSET);
-
-    heroImageAssets.put(DefaultAssetKey.TOKEN_KEY, DEFAULT_HERO_LAB_TOKEN_ASSET.getId());
-    heroImageAssets.put(DefaultAssetKey.PORTRAIT_KEY, DEFAULT_HERO_LAB_PORTRAIT_ASSET.getId());
-  }
-
-  /*
-   * Evaluate the HeroLab XML statBlock against the supplied xPath expression Sample expression: /document/public/character/race/@racetext
-   */
-  public String parseXML(String xPathExpression) {
-    if (xPathExpression.isEmpty()) return "Error: No XPath expression given.";
-
-    String results;
-    XML xmlObj = new XMLDocument(getStatBlock_xml());
-    results = String.join(", ", xmlObj.xpath(xPathExpression));
-
-    // System.out.println("HeroLabData parseXML(" + xPathExpression + ") :: '" + results + "'");
-
-    return results;
-  }
-
-  /*
-   * Other xpath tests... String xml = heroData.getStatBlock_xml();
-   *
-   * XPathFactory xpathFactory = XPathFactory.newInstance(); XPath xpath = xpathFactory.newXPath();
-   *
-   * InputSource source = new InputSource(new StringReader(xml)); String results = ""; try { results = xpath.evaluate(searchText, source); } catch (XPathExpressionException e1) { // TODO
-   * Auto-generated catch block e1.printStackTrace(); } System.out.println(searchText); System.out.println(results);
-   */
-
-  public boolean refresh() {
-    return lastModified != getPortfolioLastModified();
-  }
-
-  @SuppressWarnings("unchecked")
-  public HashMap<String, HashMap<String, String>> getStatBlocks() {
-    HashMap<String, HashMap<String, String>> statBlocks = new HashMap<>();
-
-    if (heroLabStatblockAssetID == null) return statBlocks;
-
-    Asset statBlockAsset = AssetManager.getAsset(heroLabStatblockAssetID);
-    if (statBlockAsset == null) {
-      System.out.println("Requesting asset from the server...");
-      statBlockAsset = AssetManager.requestAssetFromServer(heroLabStatblockAssetID);
-      int maxWait = 100;
-      while (!AssetManager.hasAsset(heroLabStatblockAssetID) && maxWait-- > 0) {
+    private static Asset DEFAULT_HERO_LAB_TOKEN_ASSET;
+    private static Asset DEFAULT_HERO_LAB_PORTRAIT_ASSET;
+    private MD5Key heroLabStatblockAssetID;
+
+    private String name;
+    private String summary;
+    private String playerName;
+    private String gameSystem;
+    private String heroLabIndex;
+    private String minionMasterIndex;
+    private String minionMasterName = "";
+
+    private boolean isAlly = true;
+    private boolean isDirty = false;
+    private boolean isMinion = false;
+
+    private File portfolioFile;
+    private String portfolioPath;
+    private long lastModified = 0L;
+
+    private final HashMap<String, MD5Key> heroImageAssets = new HashMap<>();
+
+    private static interface DefaultAssetKey {
+        final String PORTRAIT_KEY = "0";
+        final String TOKEN_KEY = "1";
+        final String HANDOUT_KEY = "2";
+    }
+
+    public interface StatBlockKey {
+        String DATA = "data";
+        String LOCATION = "location";
+    }
+
+    public interface StatBlockType {
+        String TEXT = "text";
+        String HTML = "html";
+        String XML = "xml";
+    }
+
+    public HeroLabData(String name) {
+        this.name = name;
+
         try {
-          Thread.sleep(100);
-        } catch (InterruptedException e) {
-          // TODO Auto-generated catch block
-          e.printStackTrace();
-        }
-
-        System.out.println("Waiting on asset from server... " + maxWait);
-      }
-
-      statBlockAsset = AssetManager.getAsset(heroLabStatblockAssetID);
-    }
-
-    try {
-      ByteArrayInputStream byteIn = new ByteArrayInputStream(statBlockAsset.getImage());
-      ObjectInputStream in = new ObjectInputStream(byteIn);
-      statBlocks = (HashMap<String, HashMap<String, String>>) in.readObject();
-      byteIn.close();
-      in.close();
-    } catch (ClassNotFoundException | IOException e) {
-      System.out.println("ERROR: Attempting to read Asset ID: " + heroLabStatblockAssetID);
-      e.printStackTrace();
-    }
-
-    return statBlocks;
-  }
-
-  public void setStatBlocks(HashMap<String, HashMap<String, String>> statBlocks) {
-    // Jamz: Since statblocks do not change or accessed often, moved object data to an Asset
-    // as heroLabData could be pretty large with XML data causing lag on token transfers
-    if (heroLabStatblockAssetID != null) AssetManager.removeAsset(heroLabStatblockAssetID);
-
-    // Convert Map to byte array
-    ByteArrayOutputStream byteOut = new ByteArrayOutputStream();
-    ObjectOutputStream out;
-    try {
-      out = new ObjectOutputStream(byteOut);
-      if (statBlocks != null) {
-        out.writeObject(statBlocks);
-
-        String assetName = getPortfolioFile() + "/" + heroLabIndex + "/" + name;
-        Asset statBlockAsset = new Asset(assetName, byteOut.toByteArray());
-        AssetManager.putAsset(statBlockAsset);
-        heroLabStatblockAssetID = statBlockAsset.getId();
-
-        out.close();
-        byteOut.close();
-      }
-    } catch (IOException e) {
-      e.printStackTrace();
-    }
-  }
-
-  public String getStatBlock_location(String type) {
-    return (String) getStatBlocks().get(type).get(StatBlockKey.LOCATION);
-  }
-
-  public String getStatBlock_data(String type) {
-    if (getStatBlocks() == null) return "";
-
-    if (type.equalsIgnoreCase(StatBlockType.HTML)) type = StatBlockType.HTML;
-    else if (type.equalsIgnoreCase(StatBlockType.XML)) type = StatBlockType.XML;
-    else type = StatBlockType.TEXT;
-
-    if (getStatBlocks().get(type) == null) return "";
-
-    Object statBlock = getStatBlocks().get(type).get(StatBlockKey.DATA);
-
-    if (statBlock == null) return "";
-    else return (String) statBlock;
-  }
-
-  public String getStatBlock_text() {
-    return getStatBlock_data(StatBlockType.TEXT);
-  }
-
-  public String getStatBlock_html() {
-    return getStatBlock_data(StatBlockType.HTML);
-  }
-
-  public String getStatBlock_xml() {
-    return getStatBlock_data(StatBlockType.XML);
-  }
-
-  public boolean isDirty() {
-    boolean hasChanged = refresh();
-
-    if (hasChanged) isDirty = true;
-
-    return isDirty;
-  }
-
-  public void setDirty(boolean isDirty) {
-    if (!isDirty) lastModified = getPortfolioLastModified();
-    // lastModified = portfolioWatcher.getLastModified();
-
-    this.isDirty = isDirty;
-  }
-
-  public String getPortfolioPath() {
-    if (portfolioPath == null) setPortfolioPath("");
-
-    return portfolioPath;
-  }
-
-  public void setPortfolioPath(String portfolioPath) {
-    this.portfolioPath = portfolioPath;
-  }
-
-  public File getPortfolioFile() {
-    String fileSyncPath = AppPreferences.getFileSyncPath();
-
-    if (portfolioPath == null || portfolioPath.isEmpty() || fileSyncPath.isEmpty()) {
-      return portfolioFile;
-    } else {
-      if (portfolioPath.startsWith(fileSyncPath)) return new File(portfolioPath);
-      else return new File(fileSyncPath, portfolioPath);
-    }
-  }
-
-  public void setPortfolioFile(File portfolioFile) {
-    this.portfolioFile = portfolioFile;
-    lastModified = getPortfolioLastModified();
-
-    if (!AppPreferences.getFileSyncPath().isEmpty()) {
-      try {
-        portfolioPath =
-            Paths.get(AppPreferences.getFileSyncPath())
-                .relativize(portfolioFile.toPath())
-                .toString();
-      } catch (IllegalArgumentException e) {
-        System.out.println(
-            "Unable to relativize paths for: ["
-                + portfolioFile
-                + "] ["
-                + AppPreferences.getFileSyncPath()
-                + "]");
-        portfolioPath = "";
-      }
-    } else {
-      portfolioPath = portfolioFile.getPath().toString();
-    }
-<<<<<<< HEAD
-
-    System.out.println("portfolioPath: " + portfolioPath);
-=======
->>>>>>> eb3b3689
-  }
-
-  private long getPortfolioLastModified() {
-    if (getPortfolioFile() != null) return getPortfolioFile().lastModified();
-    else return 0L;
-  }
-
-  public String getLastModifiedDateString() {
-    if (lastModified != getPortfolioLastModified())
-      return "<html><i>" + new Date(lastModified).toString() + "</i></html>";
-    else return new Date(lastModified).toString();
-  }
-
-  public String getName() {
-    return name;
-  }
-
-  public void setName(String name) {
-    this.name = name;
-  }
-
-  public String getHeroLabIndex() {
-    return heroLabIndex;
-  }
-
-  public void setHeroLabIndex(String heroLabIndex) {
-    this.heroLabIndex = heroLabIndex;
-  }
-
-  public String getMinionMasterIndex() {
-    return minionMasterIndex;
-  }
-
-  public void setMinionMasterIndex(String minionsMasterIndex) {
-    this.minionMasterIndex = minionsMasterIndex;
-  }
-
-  public String getMinionMasterName() {
-    return minionMasterName;
-  }
-
-  public void setMinionMasterName(String minionMasterName) {
-    this.minionMasterName = minionMasterName;
-  }
-
-  public String getSummary() {
-    return summary;
-  }
-
-  public void setSummary(String summary) {
-    this.summary = summary;
-  }
-
-  public boolean isAlly() {
-    return isAlly;
-  }
-
-  public void setAlly(boolean isAlly) {
-    this.isAlly = isAlly;
-  }
-
-  public boolean isMinion() {
-    return isMinion;
-  }
-
-  public void setMinion(boolean isMinion) {
-    this.isMinion = isMinion;
-  }
-
-  public String getPlayerName() {
-    return playerName;
-  }
-
-  public void setPlayerName(String playerName) {
-    this.playerName = playerName;
-  }
-
-  public String getGameSystem() {
-    return gameSystem;
-  }
-
-  public void setGameSystem(String gameSystem) {
-    this.gameSystem = gameSystem;
-  }
-
-  public MD5Key getTokenImage() {
-    if (!heroImageAssets.containsKey(DefaultAssetKey.TOKEN_KEY))
-      heroImageAssets.put(DefaultAssetKey.TOKEN_KEY, DEFAULT_HERO_LAB_TOKEN_ASSET.getId());
-
-    return heroImageAssets.get(DefaultAssetKey.TOKEN_KEY);
-  }
-
-  public void setTokenImage(MD5Key imageAsset) {
-    heroImageAssets.put(DefaultAssetKey.TOKEN_KEY, imageAsset);
-  }
-
-  public MD5Key getPortraitImage() {
-    if (!heroImageAssets.containsKey(DefaultAssetKey.PORTRAIT_KEY))
-      heroImageAssets.put(DefaultAssetKey.PORTRAIT_KEY, DEFAULT_HERO_LAB_PORTRAIT_ASSET.getId());
-
-    return heroImageAssets.get(DefaultAssetKey.PORTRAIT_KEY);
-  }
-
-  public void setPortraitImage(MD5Key imageAsset) {
-    heroImageAssets.put(DefaultAssetKey.PORTRAIT_KEY, imageAsset);
-  }
-
-  public MD5Key getHandoutImage() {
-    if (heroImageAssets.containsKey(DefaultAssetKey.HANDOUT_KEY))
-      return heroImageAssets.get(DefaultAssetKey.HANDOUT_KEY);
-    else return null;
-  }
-
-  public void setHandoutImage(MD5Key imageAsset) {
-    heroImageAssets.put(DefaultAssetKey.HANDOUT_KEY, imageAsset);
-  }
-
-  public int getImageCount() {
-    return heroImageAssets.size();
-  }
-
-  public Map<String, MD5Key> getAssetMap() {
-    return heroImageAssets;
-  }
-
-  public Collection<MD5Key> getAllAssetIDs() {
-    HashMap<String, MD5Key> allAssetIDs = new HashMap<>();
-
-    if (heroImageAssets != null) allAssetIDs.putAll(heroImageAssets);
-
-    if (heroLabStatblockAssetID != null) allAssetIDs.put("statBlocks", heroLabStatblockAssetID);
-
-    return allAssetIDs.values();
-  }
-
-  public List<String> getAllImageAssetsURLs() {
-    List<String> assetSet = new ArrayList<String>();
-
-    for (MD5Key assetKey : heroImageAssets.values()) assetSet.add("asset://" + assetKey.toString());
-
-    return assetSet;
-  }
-
-  public MD5Key getImageAssetID(int index) {
-    return heroImageAssets.get(Integer.toString(index));
-  }
-
-  public void addImage(String imageName, BufferedImage image) {
-    ByteArrayOutputStream baos = new ByteArrayOutputStream();
-    try {
-      ImageIO.write(image, "png", baos);
-    } catch (IOException e) {
-      e.printStackTrace();
-    }
-
-    Asset imageAsset = new Asset(imageName, baos.toByteArray());
-    AssetManager.putAsset(imageAsset);
-    this.heroImageAssets.put(Integer.toString(heroImageAssets.size()), imageAsset.getId());
-  }
-
-  public void clearImages() {
-    this.heroImageAssets.clear();
-  }
-
-  public void setDefaultImages() {
-    heroImageAssets.put(DefaultAssetKey.TOKEN_KEY, DEFAULT_HERO_LAB_TOKEN_ASSET.getId());
-    heroImageAssets.put(DefaultAssetKey.PORTRAIT_KEY, DEFAULT_HERO_LAB_PORTRAIT_ASSET.getId());
-  }
-
-  public String toString() {
-    return getInfo().toString(4);
-  }
-
-  public JSONObject getInfo() {
-    Map<String, Object> heroLabInfo = new HashMap<String, Object>();
-    heroLabInfo.put("name", name);
-    heroLabInfo.put("summary", summary);
-    heroLabInfo.put("playerName", playerName);
-    heroLabInfo.put("gameSystem", gameSystem);
-    heroLabInfo.put("heroLabIndex", heroLabIndex);
-    heroLabInfo.put("masterIndex", minionMasterIndex);
-    heroLabInfo.put("masterName", minionMasterName);
-    heroLabInfo.put("isDirty", isDirty());
-    heroLabInfo.put("isAlly", isAlly);
-    heroLabInfo.put("isMinion", isMinion);
-    heroLabInfo.put("portfolioFile", getPortfolioFile().getAbsolutePath());
-    heroLabInfo.put("portfolioPath", portfolioPath);
-    heroLabInfo.put("lastModified", getLastModifiedDateString());
-    heroLabInfo.put("images", getAllImageAssetsURLs().toArray());
-
-    return JSONObject.fromObject(heroLabInfo);
-  }
+            DEFAULT_HERO_LAB_TOKEN_ASSET = new Asset("DEFAULT_HERO_LAB_TOKEN", ImageIO.read(HeroLabData.class.getClassLoader().getResource("net/rptools/maptool/client/image/hero-lab-token.png")));
+            DEFAULT_HERO_LAB_PORTRAIT_ASSET = new Asset("DEFAULT_HERO_LAB_PORTRAIT",
+                    ImageIO.read(HeroLabData.class.getClassLoader().getResource("net/rptools/maptool/client/image/powered_by_hero_lab_small.png")));
+        } catch (Exception e) {
+            e.printStackTrace();
+        }
+
+        if (!AssetManager.hasAsset(DEFAULT_HERO_LAB_TOKEN_ASSET))
+            AssetManager.putAsset(DEFAULT_HERO_LAB_TOKEN_ASSET);
+
+        if (!AssetManager.hasAsset(DEFAULT_HERO_LAB_PORTRAIT_ASSET))
+            AssetManager.putAsset(DEFAULT_HERO_LAB_PORTRAIT_ASSET);
+
+        heroImageAssets.put(DefaultAssetKey.TOKEN_KEY, DEFAULT_HERO_LAB_TOKEN_ASSET.getId());
+        heroImageAssets.put(DefaultAssetKey.PORTRAIT_KEY, DEFAULT_HERO_LAB_PORTRAIT_ASSET.getId());
+    }
+
+    /*
+     * Evaluate the HeroLab XML statBlock against the supplied xPath expression Sample expression: /document/public/character/race/@racetext
+     */
+    public String parseXML(String xPathExpression) {
+        if (xPathExpression.isEmpty())
+            return "Error: No XPath expression given.";
+
+        String results;
+        XML xmlObj = new XMLDocument(getStatBlock_xml());
+        results = String.join(", ", xmlObj.xpath(xPathExpression));
+
+        // System.out.println("HeroLabData parseXML(" + xPathExpression + ") :: '" + results + "'");
+
+        return results;
+    }
+
+    /*
+     * Other xpath tests... String xml = heroData.getStatBlock_xml();
+     *
+     * XPathFactory xpathFactory = XPathFactory.newInstance(); XPath xpath = xpathFactory.newXPath();
+     *
+     * InputSource source = new InputSource(new StringReader(xml)); String results = ""; try { results = xpath.evaluate(searchText, source); } catch (XPathExpressionException e1) { // TODO
+     * Auto-generated catch block e1.printStackTrace(); } System.out.println(searchText); System.out.println(results);
+     */
+
+    public boolean refresh() {
+        return lastModified != getPortfolioLastModified();
+    }
+
+    @SuppressWarnings("unchecked")
+    public HashMap<String, HashMap<String, String>> getStatBlocks() {
+        HashMap<String, HashMap<String, String>> statBlocks = new HashMap<>();
+
+        if (heroLabStatblockAssetID == null)
+            return statBlocks;
+
+        Asset statBlockAsset = AssetManager.getAsset(heroLabStatblockAssetID);
+        if (statBlockAsset == null) {
+            System.out.println("Requesting asset from the server...");
+            statBlockAsset = AssetManager.requestAssetFromServer(heroLabStatblockAssetID);
+            int maxWait = 100;
+            while (!AssetManager.hasAsset(heroLabStatblockAssetID) && maxWait-- > 0) {
+                try {
+                    Thread.sleep(100);
+                } catch (InterruptedException e) {
+                    // TODO Auto-generated catch block
+                    e.printStackTrace();
+                }
+
+                System.out.println("Waiting on asset from server... " + maxWait);
+            }
+
+            statBlockAsset = AssetManager.getAsset(heroLabStatblockAssetID);
+        }
+
+        try {
+            ByteArrayInputStream byteIn = new ByteArrayInputStream(statBlockAsset.getImage());
+            ObjectInputStream in = new ObjectInputStream(byteIn);
+            statBlocks = (HashMap<String, HashMap<String, String>>) in.readObject();
+            byteIn.close();
+            in.close();
+        } catch (ClassNotFoundException | IOException e) {
+            System.out.println("ERROR: Attempting to read Asset ID: " + heroLabStatblockAssetID);
+            e.printStackTrace();
+        }
+
+        return statBlocks;
+    }
+
+    public void setStatBlocks(HashMap<String, HashMap<String, String>> statBlocks) {
+        // Jamz: Since statblocks do not change or accessed often, moved object data to an Asset
+        // as heroLabData could be pretty large with XML data causing lag on token transfers
+        if (heroLabStatblockAssetID != null)
+            AssetManager.removeAsset(heroLabStatblockAssetID);
+
+        // Convert Map to byte array
+        ByteArrayOutputStream byteOut = new ByteArrayOutputStream();
+        ObjectOutputStream out;
+        try {
+            out = new ObjectOutputStream(byteOut);
+            if (statBlocks != null) {
+                out.writeObject(statBlocks);
+
+                String assetName = getPortfolioFile() + "/" + heroLabIndex + "/" + name;
+                Asset statBlockAsset = new Asset(assetName, byteOut.toByteArray());
+                AssetManager.putAsset(statBlockAsset);
+                heroLabStatblockAssetID = statBlockAsset.getId();
+
+                out.close();
+                byteOut.close();
+            }
+        } catch (IOException e) {
+            e.printStackTrace();
+        }
+    }
+
+    public String getStatBlock_location(String type) {
+        return getStatBlocks().get(type).get(StatBlockKey.LOCATION);
+    }
+
+    public String getStatBlock_data(String type) {
+        if (getStatBlocks() == null)
+            return "";
+
+        if (type.equalsIgnoreCase(StatBlockType.HTML))
+            type = StatBlockType.HTML;
+        else if (type.equalsIgnoreCase(StatBlockType.XML))
+            type = StatBlockType.XML;
+        else
+            type = StatBlockType.TEXT;
+
+        if (getStatBlocks().get(type) == null)
+            return "";
+
+        Object statBlock = getStatBlocks().get(type).get(StatBlockKey.DATA);
+
+        if (statBlock == null)
+            return "";
+        else
+            return (String) statBlock;
+    }
+
+    public String getStatBlock_text() {
+        return getStatBlock_data(StatBlockType.TEXT);
+    }
+
+    public String getStatBlock_html() {
+        return getStatBlock_data(StatBlockType.HTML);
+    }
+
+    public String getStatBlock_xml() {
+        return getStatBlock_data(StatBlockType.XML);
+    }
+
+    public boolean isDirty() {
+        boolean hasChanged = refresh();
+
+        if (hasChanged)
+            isDirty = true;
+
+        return isDirty;
+    }
+
+    public void setDirty(boolean isDirty) {
+        if (!isDirty)
+            lastModified = getPortfolioLastModified();
+        // lastModified = portfolioWatcher.getLastModified();
+
+        this.isDirty = isDirty;
+    }
+
+    public String getPortfolioPath() {
+        if (portfolioPath == null)
+            setPortfolioPath("");
+
+        return portfolioPath;
+    }
+
+    public void setPortfolioPath(String portfolioPath) {
+        this.portfolioPath = portfolioPath;
+    }
+
+    public File getPortfolioFile() {
+        String fileSyncPath = AppPreferences.getFileSyncPath();
+
+        if (portfolioPath == null || portfolioPath.isEmpty() || fileSyncPath.isEmpty()) {
+            return portfolioFile;
+        } else {
+            if (portfolioPath.startsWith(fileSyncPath))
+                return new File(portfolioPath);
+            else
+                return new File(fileSyncPath, portfolioPath);
+        }
+    }
+
+    public void setPortfolioFile(File portfolioFile) {
+        this.portfolioFile = portfolioFile;
+        lastModified = getPortfolioLastModified();
+
+        if (!AppPreferences.getFileSyncPath().isEmpty()) {
+            try {
+                portfolioPath = Paths.get(AppPreferences.getFileSyncPath()).relativize(portfolioFile.toPath()).toString();
+            } catch (IllegalArgumentException e) {
+                System.out.println("Unable to relativize paths for: [" + portfolioFile + "] [" + AppPreferences.getFileSyncPath() + "]");
+                portfolioPath = "";
+            }
+        } else {
+            portfolioPath = portfolioFile.getPath().toString();
+        }
+    }
+
+    private long getPortfolioLastModified() {
+        if (getPortfolioFile() != null)
+            return getPortfolioFile().lastModified();
+        else
+            return 0L;
+    }
+
+    public String getLastModifiedDateString() {
+        if (lastModified != getPortfolioLastModified())
+            return "<html><i>" + new Date(lastModified).toString() + "</i></html>";
+        else
+            return new Date(lastModified).toString();
+    }
+
+    public String getName() {
+        return name;
+    }
+
+    public void setName(String name) {
+        this.name = name;
+    }
+
+    public String getHeroLabIndex() {
+        return heroLabIndex;
+    }
+
+    public void setHeroLabIndex(String heroLabIndex) {
+        this.heroLabIndex = heroLabIndex;
+    }
+
+    public String getMinionMasterIndex() {
+        return minionMasterIndex;
+    }
+
+    public void setMinionMasterIndex(String minionsMasterIndex) {
+        this.minionMasterIndex = minionsMasterIndex;
+    }
+
+    public String getMinionMasterName() {
+        return minionMasterName;
+    }
+
+    public void setMinionMasterName(String minionMasterName) {
+        this.minionMasterName = minionMasterName;
+    }
+
+    public String getSummary() {
+        return summary;
+    }
+
+    public void setSummary(String summary) {
+        this.summary = summary;
+    }
+
+    public boolean isAlly() {
+        return isAlly;
+    }
+
+    public void setAlly(boolean isAlly) {
+        this.isAlly = isAlly;
+    }
+
+    public boolean isMinion() {
+        return isMinion;
+    }
+
+    public void setMinion(boolean isMinion) {
+        this.isMinion = isMinion;
+    }
+
+    public String getPlayerName() {
+        return playerName;
+    }
+
+    public void setPlayerName(String playerName) {
+        this.playerName = playerName;
+    }
+
+    public String getGameSystem() {
+        return gameSystem;
+    }
+
+    public void setGameSystem(String gameSystem) {
+        this.gameSystem = gameSystem;
+    }
+
+    public MD5Key getTokenImage() {
+        if (!heroImageAssets.containsKey(DefaultAssetKey.TOKEN_KEY))
+            heroImageAssets.put(DefaultAssetKey.TOKEN_KEY, DEFAULT_HERO_LAB_TOKEN_ASSET.getId());
+
+        return heroImageAssets.get(DefaultAssetKey.TOKEN_KEY);
+    }
+
+    public void setTokenImage(MD5Key imageAsset) {
+        heroImageAssets.put(DefaultAssetKey.TOKEN_KEY, imageAsset);
+    }
+
+    public MD5Key getPortraitImage() {
+        if (!heroImageAssets.containsKey(DefaultAssetKey.PORTRAIT_KEY))
+            heroImageAssets.put(DefaultAssetKey.PORTRAIT_KEY, DEFAULT_HERO_LAB_PORTRAIT_ASSET.getId());
+
+        return heroImageAssets.get(DefaultAssetKey.PORTRAIT_KEY);
+    }
+
+    public void setPortraitImage(MD5Key imageAsset) {
+        heroImageAssets.put(DefaultAssetKey.PORTRAIT_KEY, imageAsset);
+    }
+
+    public MD5Key getHandoutImage() {
+        if (heroImageAssets.containsKey(DefaultAssetKey.HANDOUT_KEY))
+            return heroImageAssets.get(DefaultAssetKey.HANDOUT_KEY);
+        else
+            return null;
+    }
+
+    public void setHandoutImage(MD5Key imageAsset) {
+        heroImageAssets.put(DefaultAssetKey.HANDOUT_KEY, imageAsset);
+    }
+
+    public int getImageCount() {
+        return heroImageAssets.size();
+    }
+
+    public Map<String, MD5Key> getAssetMap() {
+        return heroImageAssets;
+    }
+
+    public Collection<MD5Key> getAllAssetIDs() {
+        HashMap<String, MD5Key> allAssetIDs = new HashMap<>();
+
+        if (heroImageAssets != null)
+            allAssetIDs.putAll(heroImageAssets);
+
+        if (heroLabStatblockAssetID != null)
+            allAssetIDs.put("statBlocks", heroLabStatblockAssetID);
+
+        return allAssetIDs.values();
+    }
+
+    public List<String> getAllImageAssetsURLs() {
+        List<String> assetSet = new ArrayList<String>();
+
+        for (MD5Key assetKey : heroImageAssets.values())
+            assetSet.add("asset://" + assetKey.toString());
+
+        return assetSet;
+    }
+
+    public MD5Key getImageAssetID(int index) {
+        return heroImageAssets.get(Integer.toString(index));
+    }
+
+    public void addImage(String imageName, BufferedImage image) {
+        ByteArrayOutputStream baos = new ByteArrayOutputStream();
+        try {
+            ImageIO.write(image, "png", baos);
+        } catch (IOException e) {
+            e.printStackTrace();
+        }
+
+        Asset imageAsset = new Asset(imageName, baos.toByteArray());
+        AssetManager.putAsset(imageAsset);
+        this.heroImageAssets.put(Integer.toString(heroImageAssets.size()), imageAsset.getId());
+    }
+
+    public void clearImages() {
+        this.heroImageAssets.clear();
+    }
+
+    public void setDefaultImages() {
+        heroImageAssets.put(DefaultAssetKey.TOKEN_KEY, DEFAULT_HERO_LAB_TOKEN_ASSET.getId());
+        heroImageAssets.put(DefaultAssetKey.PORTRAIT_KEY, DEFAULT_HERO_LAB_PORTRAIT_ASSET.getId());
+    }
+
+    @Override
+    public String toString() {
+        return getInfo().toString(4);
+    }
+
+    public JSONObject getInfo() {
+        Map<String, Object> heroLabInfo = new HashMap<String, Object>();
+        heroLabInfo.put("name", name);
+        heroLabInfo.put("summary", summary);
+        heroLabInfo.put("playerName", playerName);
+        heroLabInfo.put("gameSystem", gameSystem);
+        heroLabInfo.put("heroLabIndex", heroLabIndex);
+        heroLabInfo.put("masterIndex", minionMasterIndex);
+        heroLabInfo.put("masterName", minionMasterName);
+        heroLabInfo.put("isDirty", isDirty());
+        heroLabInfo.put("isAlly", isAlly);
+        heroLabInfo.put("isMinion", isMinion);
+        heroLabInfo.put("portfolioFile", getPortfolioFile().getAbsolutePath());
+        heroLabInfo.put("portfolioPath", portfolioPath);
+        heroLabInfo.put("lastModified", getLastModifiedDateString());
+        heroLabInfo.put("images", getAllImageAssetsURLs().toArray());
+
+        return JSONObject.fromObject(heroLabInfo);
+    }
 }