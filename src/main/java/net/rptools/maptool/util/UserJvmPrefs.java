/*
 * This software Copyright by the RPTools.net development team, and licensed under the Affero GPL Version 3 or, at your option, any later version.
 *
 * MapTool Source Code is distributed in the hope that it will be useful, but WITHOUT ANY WARRANTY; without even the implied warranty of MERCHANTABILITY or FITNESS FOR A PARTICULAR PURPOSE.
 *
 * You should have received a copy of the GNU Affero General Public License * along with this source Code. If not, please visit <http://www.gnu.org/licenses/> and specifically the Affero license text
 * at <http://www.gnu.org/licenses/agpl.html>.
 */
package net.rptools.maptool.util;

import net.rptools.maptool.client.AppConstants;
import java.lang.management.ManagementFactory;
import java.lang.management.RuntimeMXBean;
import java.util.List;
import java.util.Map;
import java.util.regex.Matcher;
import java.util.regex.Pattern;

import org.apache.logging.log4j.LogManager;
import org.apache.logging.log4j.Logger;

import jdk.packager.services.UserJvmOptionsService;

/*
 * 
 * User Preferences are stored here: Mac ~/Library/Application Support/[app.preferences.id]/packager/jvmuserargs.cfg Windows
 * C:\Users[username]\AppData\Roaming[app.preferences.id]\packager\jvmuserargs.cfg Linux ~/.local/[app.preferences.id]/packager/jvmuserargs.cfg
 * 
 */
public class UserJvmPrefs {
	private static final Logger log = LogManager.getLogger(UserJvmPrefs.class);

	private static final Pattern UNIT_PATTERN = Pattern.compile("([0-9]+)[g|G|m|M|k|K]"); // Valid JVM memory units

	public enum JVM_OPTION {
<<<<<<< HEAD
		MAX_MEM("-Xmx", ""), MIN_MEM("-Xms", ""), STACK_SIZE("-Xss", ""), ASSERTIONS("-ea", ""), DATADIR("-DMAPTOOL_DATADIR", ""), LOCALE_LANGUAGE("-Duser.language", ""), LOCALE_COUNTRY(
				"-Duser.country", ""), JAVA2D_D3D("-Dsun.java2d.d3d", "=false"), JAVA2D_OPENGL_OPTION("-Dsun.java2d.opengl", "=True"), MACOSX_EMBEDDED_OPTION("-Djavafx.macosx.embedded", "=true");
=======
		MAX_MEM("-Xmx", ""),
		MIN_MEM("-Xms", ""),
		STACK_SIZE("-Xss", ""),
		ASSERTIONS("-ea", ""),
		DATADIR("-DMAPTOOL_DATADIR", ""),
		LOCALE_LANGUAGE("-Duser.language", ""),
		LOCALE_COUNTRY("-Duser.country", ""),
		JAVA2D_D3D("-Dsun.java2d.d3d", "=false"),
		JAVA2D_OPENGL_OPTION("-Dsun.java2d.opengl", "=True"),
		MACOSX_EMBEDDED_OPTION("-Djavafx.macosx.embedded", "=true");
>>>>>>> f77553fe

		private final String command, defaultValue;

		JVM_OPTION(String command, String defaultValue) {
			this.command = command;
			this.defaultValue = defaultValue;
		}

		// public String getCommand() {
		// return command;
		// }
		//
		public String getDefaultValue() {
			return defaultValue;
		}
	}

	public static String getJvmOption(JVM_OPTION option) {
		// For testing only
		RuntimeMXBean runtimeMxBean = ManagementFactory.getRuntimeMXBean();
		List<String> arguments = runtimeMxBean.getInputArguments();
		log.info("TEST - JVM Args :: " + arguments);

		UserJvmOptionsService ujo = UserJvmOptionsService.getUserJVMDefaults();
		Map<String, String> userOptions = ujo.getUserJVMOptions();

		// If user option is set, return it
		if (userOptions.containsKey(option.command))
			return userOptions.get(option.command);

		// Else, look for default value
		Map<String, String> defaults = ujo.getUserJVMOptionDefaults();
		if (defaults.containsKey(option.command))
			return defaults.get(option.command);

		// No user option of default found..
		return "";
	}

	public static boolean hasJvmOption(JVM_OPTION option) {
		// For testing only
		RuntimeMXBean runtimeMxBean = ManagementFactory.getRuntimeMXBean();
		List<String> arguments = runtimeMxBean.getInputArguments();
		log.info("TEST - JVM Args :: " + arguments);

		UserJvmOptionsService ujo = UserJvmOptionsService.getUserJVMDefaults();
		Map<String, String> userOptions = ujo.getUserJVMOptions();

		// If user option is set, return it
		if (userOptions.containsKey(option.command))
			return true;

		// Else, look for default value
		Map<String, String> defaults = ujo.getUserJVMOptionDefaults();
		if (defaults.containsKey(option.command))
			return true;

		// No user option of default found..
		return false;
	}

	public static void setJvmOption(JVM_OPTION option, String value) {
		UserJvmOptionsService ujo = UserJvmOptionsService.getUserJVMDefaults();
		Map<String, String> userOptions = ujo.getUserJVMOptions();

		if (value.isEmpty())
			userOptions.remove(option.command);
		else
			userOptions.put(option.command, value);

		ujo.setUserJVMOptions(userOptions);
	}

	public static void setJvmOption(JVM_OPTION option, boolean value) {
		UserJvmOptionsService ujo = UserJvmOptionsService.getUserJVMDefaults();
		Map<String, String> userOptions = ujo.getUserJVMOptions();

		if (value)
			userOptions.put(option.command, option.defaultValue);
		else
			userOptions.remove(option.command);

		ujo.setUserJVMOptions(userOptions);
	}

	public static boolean verifyJvmOptions(String s) {
		// Allow empty/null values as NO memory settings are technically allowed although not recommended...
		if (s.isEmpty())
			return true;

		Matcher m = UNIT_PATTERN.matcher(s);

		if (!m.find()) {
			// If we don't find a valid memory setting return false
			return false;
		} else {
			// Don't allow values less than 0
			if (Integer.parseInt(m.group(1)) <= 0)
				return false;
			else
				return true;
		}
	}

	// public static String getJvmOption(String key) {
	// // For testing only
	// RuntimeMXBean runtimeMxBean = ManagementFactory.getRuntimeMXBean();
	// List<String> arguments = runtimeMxBean.getInputArguments();
	// log.info("TEST - JVM Args :: " + arguments);
	//
	// UserJvmOptionsService ujo = UserJvmOptionsService.getUserJVMDefaults();
	// Map<String, String> userOptions = ujo.getUserJVMOptions();
	//
	// // If user option is set, return it
	// if (userOptions.containsKey(key))
	// return userOptions.get(key);
	//
	// // Else, look for default value
	// Map<String, String> defaults = ujo.getUserJVMOptionDefaults();
	// if (defaults.containsKey(key))
	// return defaults.get(key);
	//
	// // No user option of default found..
	// return "";
	// }

	// public static void setJvmOption(String key, String value) {
	// UserJvmOptionsService ujo = UserJvmOptionsService.getUserJVMDefaults();
	// Map<String, String> userOptions = ujo.getUserJVMOptions();
	//
	// if (value.isEmpty())
	// userOptions.remove(key);
	// else
	// userOptions.put(key, value);
	//
	// ujo.setUserJVMOptions(userOptions);
	// }

	// public static Map<String, String> getJvmOptionsMap() {
	// // For testing only
	// RuntimeMXBean runtimeMxBean = ManagementFactory.getRuntimeMXBean();
	// List<String> arguments = runtimeMxBean.getInputArguments();
	// log.info("TEST - JVM Args :: " + arguments);
	//
	// UserJvmOptionsService ujo = UserJvmOptionsService.getUserJVMDefaults();
	// Map<String, String> userOptions = ujo.getUserJVMOptions();
	//
	// // print out all the options currently set
	// for (Map.Entry<String, String> entry : userOptions.entrySet()) {
	// log.debug("current defaults getUserJVMDefaults() key: " + entry.getKey() + ", value: " + entry.getValue());
	// }
	//
	// // if we haven't marked the first run, do so now
	// if (!userOptions.containsKey("-DfirstRunMs=")) {
	// userOptions.put("-DfirstRunMs=", Long.toString(System.currentTimeMillis()));
	// }
	//
	// // add the last run
	// userOptions.put("-DlastRunMs=", Long.toString(System.currentTimeMillis()));
	//
	// // Set default Xss for testing
	// // userOptions.putIfAbsent("-Xss", "6M");
	//
	// // save the changes
	// ujo.setUserJVMOptions(userOptions);
	//
	// // create a table row with Key, Current Value, and Default Value
	// DefaultTableModel model = new DefaultTableModel();
	// model.addColumn("Key");
	// model.addColumn("Effective");
	// model.addColumn("Default");
	//
	// Map<String, String> defaults = ujo.getUserJVMOptionDefaults();
	// for (Map.Entry<String, String> entry : userOptions.entrySet()) {
	// // get the default, it may be null
	// String def = defaults.get(entry.getKey());
	//
	// model.addRow(new Object[] { entry.getKey(), entry.getValue(), def == null ? "<no default>" : def });
	//
	// log.info("getJvmOptionsTableModel() key: " + entry.getKey() + ", value: " + entry.getValue() + ", default: " + (def == null ? "<no default>" : def));
	// }
	//
	// return defaults;
	// }
}<|MERGE_RESOLUTION|>--- conflicted
+++ resolved
@@ -33,10 +33,6 @@
 	private static final Pattern UNIT_PATTERN = Pattern.compile("([0-9]+)[g|G|m|M|k|K]"); // Valid JVM memory units
 
 	public enum JVM_OPTION {
-<<<<<<< HEAD
-		MAX_MEM("-Xmx", ""), MIN_MEM("-Xms", ""), STACK_SIZE("-Xss", ""), ASSERTIONS("-ea", ""), DATADIR("-DMAPTOOL_DATADIR", ""), LOCALE_LANGUAGE("-Duser.language", ""), LOCALE_COUNTRY(
-				"-Duser.country", ""), JAVA2D_D3D("-Dsun.java2d.d3d", "=false"), JAVA2D_OPENGL_OPTION("-Dsun.java2d.opengl", "=True"), MACOSX_EMBEDDED_OPTION("-Djavafx.macosx.embedded", "=true");
-=======
 		MAX_MEM("-Xmx", ""),
 		MIN_MEM("-Xms", ""),
 		STACK_SIZE("-Xss", ""),
@@ -47,7 +43,6 @@
 		JAVA2D_D3D("-Dsun.java2d.d3d", "=false"),
 		JAVA2D_OPENGL_OPTION("-Dsun.java2d.opengl", "=True"),
 		MACOSX_EMBEDDED_OPTION("-Djavafx.macosx.embedded", "=true");
->>>>>>> f77553fe
 
 		private final String command, defaultValue;
 
