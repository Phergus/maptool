--- conflicted
+++ resolved
@@ -308,18 +308,11 @@
 	}
 
 	// https://docs.oracle.com/javase/8/docs/technotes/tools/unix/javapackager.html
-<<<<<<< HEAD
 	// http://speling.shemnon.com/blog/2014/04/10/getting-your-java-app-in-the-mac-app-store/ 
 	task deployMe(dependsOn: fatJar) {
 		group = "Distribution"
 		
 		doLast{
-=======
-	task deployMe(dependsOn: fatJar) {
-		doLast{
-			group = "Distribution"
-			
->>>>>>> 2ecc63d7
 			def classpath = sourceSets.main.runtimeClasspath
 	
 			// Using the -createjar Command	:: javapackager -createjar -appclass package.ClassName -srcdir classes -outdir out -outfile outjar -v
@@ -352,15 +345,9 @@
 					"-appclass", "net.rptools.maptool.launcher.MapToolLauncher",
 					"-outdir", "${buildDir}${File.separator}${libsDir.name}",
 					"-outfile", "${project.archivesBaseName}",
-<<<<<<< HEAD
 					"-srcdir", "D:/Development/git/JamzTheMan/rptools/launcher/build/libs", //sourceSets.main.java.srcDirs
 					"-srcfiles", "MapTool-Launcher-1.4.3.21-fat.jar",
 					"-name", "MapTool Launcher",
-=======
-					"-srcdir", "D:/Development/git/JamzTheMan/rptools/launcher/src/main/java", //sourceSets.main.java.srcDirs
-					"-srcfiles", "MapTool-Launcher-1.4.3.21-fat.jar",
-					"-appclass", mainClassName,
->>>>>>> 2ecc63d7
 					"-title", "Some Title here"
 					
 			}
@@ -484,7 +471,7 @@
 		from configurations.compile
 		into jar.destinationDir.getPath() + '/lib'
 	}
-	
+
 	// Create the JAR
 	jar {
 		manifest.attributes(
@@ -559,12 +546,13 @@
 			// Using the -createjar Command	:: javapackager -createjar -appclass package.ClassName -srcdir classes -outdir out -outfile outjar -v
 			// Using the -deploy Command	:: javapackager -deploy -outdir outdir -outfile outfile -width 34 -height 43 
 			// Using the -makeall Command	:: javapackager -makeall -appclass brickbreaker.Main -name BrickBreaker -width 600 -height 600 -name AppName -appclass package.ClassName -v -srcdir compiled
+
+
 						
 			// Using the -deploy Command with Bundler Arguments 
 			// 		javapackager -deploy -native exe -BsystemWide=true -BjvmOptions=-Xmx128m -BjvmOptions=-Xms128m -outdir packages -outfile BrickBreaker -srcdir dist 
 			//		-srcfiles BrickBreaker.jar -appclass brickbreaker.Main -name BrickBreaker -title "BrickBreaker demo"	
 
-			// Working! Weee!
 			def javapackager_deploy = exec {
 				workingDir "${project.projectDir.absolutePath}"
 				
