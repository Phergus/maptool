--- conflicted
+++ resolved
@@ -348,7 +348,6 @@
 		compile 'org.eclipse.jetty.websocket:websocket-servlet:9.3.0.M1'
 		compile 'org.eclipse.jetty.websocket:websocket-api:9.3.0.M1'
 		compile 'org.reflections:reflections:0.9.10'
-<<<<<<< HEAD
 		compile 'org.apache.pdfbox:pdfbox:2.0.0'									// Jamz: For pdf image extraction
 		compile 'org.apache.pdfbox:pdfbox-tools:2.0.0'								// Jamz: Dependancy for pdfbox
 		compile 'org.bouncycastle:bcmail-jdk15on:1.54'								// Jamz: To decrypt passworded/secured pdf's
@@ -359,9 +358,6 @@
 		compile group: 'com.fifesoft', name: 'rstaui', version: '2.6.0'				// https://mvnrepository.com/artifact/com.fifesoft/rstaui
 		compile group: 'com.jcabi', name: 'jcabi-xml', version: '0.17.2'			// https://mvnrepository.com/artifact/com.jcabi/jcabi-xml
 		
-=======
-
->>>>>>> 4668ea47
 		testCompile group: 'junit', name: 'junit', version: '4.11'
 	}
 
@@ -439,20 +435,14 @@
 		with jar
 		exclude 'META-INF/*.RSA', 'META-INF/*.SF','META-INF/*.DSA'	// Jamz: This is needed to prevent org.bouncycastle:bcmail resigning and security errors
 	}
-<<<<<<< HEAD
-	
+
 	task deleteBuild(type: Delete) { 
 		delete 'build/'
 		outputs.upToDateWhen {
 			false
 		}
 	}
-	
-=======
-
-	task deleteBuild(type: Delete) { delete 'build/' }
-
->>>>>>> 4668ea47
+
 	// Add access rule to classpath for nashorn api
 	// Note: This appends the following node to the JRE container classpathentry but only for Java 1.8 in case you are testing some other Java version
 	// <accessrules>
@@ -463,7 +453,7 @@
 			withXml { classpathXml ->
 				def classpathXmlNode = classpathXml.asNode()
 				Node classpathJreNode = node.find {
-					t.@kind == 'con' &&
+					it.@kind == 'con' &&
 					it.@path.contains('JRE_CONTAINER') &&
 					it.@path.contains('JavaSE-1.8')
 				}
@@ -583,9 +573,8 @@
 	description = "Generates a MapTool release using jWrapper"
 	group = "Distribution"
 	workingDir = 'build-resources/jWrapper'
-
+	
 	main  = 'jwrapper.launch.JWCompiler'
-	// classpath = files("build-resources/jWrapper/jwrapper-00041197800.jar")
 	classpath = files("build-resources/jWrapper/jwrapper-00044250826.jar")
 	args('jwrapper.xml')
 
@@ -620,12 +609,6 @@
 
 		ant {
 			taskdef(name: 'ftp',
-<<<<<<< HEAD
-			classname: 'org.apache.tools.ant.taskdefs.optional.net.FTP',
-			classpath: configurations.ftpAntTask.asPath)
-			ftp(server: ftpServer, port: ftpPort, userid: ftpUserID, password: ftpPassword, remoteDir: ftpRemoteDir, passive: 'yes', verbose: true)
-			{ fileset(file: "build-resources/releases/MapTool-*") }
-=======
 				classname: 'org.apache.tools.ant.taskdefs.optional.net.FTP',
 				classpath: configurations.ftpAntTask.asPath)
 			ftp(server: ftpServer,
@@ -635,9 +618,9 @@
 				remoteDir: ftpRemoteDir,
 				passive: 'yes',
 				verbose: true) {
-					fileset(file: "build-resources/jWrapper/JWrapperBuild/MapTool-*")
+				{
+					fileset(file: "build-resources/releases/MapTool-*")
 				}
->>>>>>> 4668ea47
 		}
 	}
 }
