--- conflicted
+++ resolved
@@ -398,123 +398,11 @@
 	}
 }
 
-<<<<<<< HEAD
-project(':maptool') {
-    apply plugin: 'de.gliderpilot.jnlp'
-
-    mainClassName='net.rptools.maptool.client.LaunchInstructions'
-
-
-    ext.distSource = projectDir.getPath() + '/src/dist/'
-
-    dependencies {
-        compile 'net.java.abeille:abeille-formsrt:2.0'
-        compile 'net.rptools.clientserver:clientserver:1.0.b17'
-        //compile 'net.rptools.clientserver:clientserver:1.4.0.+'
-        compile 'org.hibernate:antlr:2.7.5H3'
-        compile 'commons-beanutils:commons-beanutils-core:1.8.3'
-        compile 'org.ow2.util.bundles:commons-collections-3.2.1:1.0.0'
-        compile 'commons-io:commons-io:2.0'
-        compile 'commons-jxpath:commons-jxpath:1.3'
-        compile 'commons-lang:commons-lang:2.6'
-        compile 'commons-logging:commons-logging:1.1.1'
-        compile 'commons-net:commons-net:3.2'
-        compile 'net.rptools.decktool:decktool:1.0.b1'
-        compile 'net.rptools.dicelib:dicelib:1.4.0.+'
-        compile 'net.sf.ezmorph:ezmorph:1.0.5'
-        compile 'com.caucho.hessian:hessian:3.1.6'
-        compile 'jide-common:jide-common:3.2.3'
-        compile 'jide-components:jide-components:3.2.3'
-        compile 'jide-dialogs:jide-dialogs:3.2.3'
-        compile 'jide-dock:jide-dock:3.2.3'
-        compile 'jide-editor:jide-editor:3.2.3'
-        compile 'jide-grids:jide-grids:3.2.3'
-        compile 'jide-properties:jide-properties:3.2.3'
-        compile 'jide-shortcut:jide-shortcut:3.2.3'
-        compile 'de.huxhorn.sulky:de.huxhorn.sulky.3rdparty.jlayer:1.0'
-        compile 'rhino:js:1.7R1'
-        compile 'net.sf.json-lib:json-lib:2.4:jdk15'
-        compile 'log4j:log4j:1.2.16'
-        compile 'net.rptools.maptool.resource:maptool.resource:1.0.b18'
-        compile 'net.rptools.parser:parser:1.1.b24'
-        //compile 'net.rptools.parser:parser:1.4.0.+'
-        compile 'ca.odell.renderpack:renderpack:1.2004'
-        compile 'net.rptools.rplib:rplib:1.4.0.1'
-        compile 'net.tsc.servicediscovery:servicediscovery:1.0.b5'
-        compile 'org.swinglabs:swing-worker:1.1'
-        compile 'net.sbbi.upnp:upnplib:1.0.9-nodebug'
-        compile 'com.withay:withay-util:1.0'
-        compile 'xmlpull:xmlpull:1.1.3.1'
-        compile 'xpp3:xpp3_min:1.1.4c'
-        compile 'com.thoughtworks.xstream:xstream:1.4.1'
-        compile 'yasb:yasb:0.2-21012007'
-        compile 'de.muntjak.tinylookandfeel:tinylaf-nocp:1.4.0'
-        compile 'org.eclipse.jetty:jetty-server:9.3.0.M0'
-        compile 'org.eclipse.jetty:jetty-servlet:9.3.0.M0'
-        compile 'org.eclipse.jetty:jetty-webapp:9.3.0.M0'
-        compile 'org.eclipse.jetty:jetty-continuation:9.3.0.M1'
-        compile 'org.eclipse.jetty.websocket:websocket-server:9.3.0.M1'
-        compile 'org.eclipse.jetty.websocket:websocket-client:9.3.0.M1'
-        compile 'org.eclipse.jetty.websocket:websocket-servlet:9.3.0.M1'
-        compile 'org.eclipse.jetty.websocket:websocket-api:9.3.0.M1'
-
-
-        testCompile group: 'junit', name: 'junit', version: '4.11'
-
-    }
-
-    processResources {
-        from(sourceSets.main.resources.srcDirs) {
-            include '**/*.txt'
-            filter(ReplaceTokens, tokens: [
-                'buildDate': rootProject.ext.yyyymmdd,  'buildNumber': getVersionName()])
-        }
-        from(sourceSets.main.resources.srcDirs) {
-            exclude '**/*.txt'
-        }
-    }
-
-
-    task copyLibs(type: Sync) {
-        from configurations.compile
-        into jar.destinationDir.getPath() + '/lib'
-    }
-
-    jar {
-        manifest.attributes(
-            'Main-Class': mainClassName,
-            'Class-Path': configurations.runtime.files.collect { "lib/" + it.name }.join(' ')
-        )
-    }
-    assemble.dependsOn += copyLibs;
-
-    task release(dependsOn: build) << {
-    }
-
-    jnlp {
-        withXml {
-            information {
-                title 'RPTools MapTool'
-                vendor project.group ?: project.name
-            }
-            security {
-                'all-permissions'()
-            }
-        }
-        signJarParams = [
-            storepass: 'rptools',
-            keystore: '../build-resources/rptools-keystore',
-            alias: 'rptools',
-            lazy: 'true'
-        ]
-    }
-=======
 task deleteJwrapperConfig(type: Delete) {
 	description = "Delete the generated jwrapper.xml file"
 	println "Deleting ${rootDir}/build-resources/jWrapper/jwrapper.xml"
 	delete "${rootDir}/build-resources/jWrapper/jwrapper.xml"
 }
->>>>>>> 039faa23
 
 task deleteMtConfig(type: Delete) {
 	description = "Delete the generated mt.cfg file"
